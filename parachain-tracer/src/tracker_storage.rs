// Copyright 2023 Parity Technologies (UK) Ltd.
// This file is part of polkadot-introspector.
//
// polkadot-introspector is free software: you can redistribute it and/or modify
// it under the terms of the GNU General Public License as published by
// the Free Software Foundation, either version 3 of the License, or
// (at your option) any later version.
//
// polkadot-introspector is distributed in the hope that it will be useful,
// but WITHOUT ANY WARRANTY; without even the implied warranty of
// MERCHANTABILITY or FITNESS FOR A PARTICULAR PURPOSE.  See the
// GNU General Public License for more details.
//
// You should have received a copy of the GNU General Public License
// along with polkadot-introspector.  If not, see <http://www.gnu.org/licenses/>.

use polkadot_introspector_essentials::{
	api::storage::RequestExecutor,
	collector::{CollectorPrefixType, DisputeInfo, candidate_record::CandidateRecord},
	metadata::{
		polkadot::runtime_types::polkadot_parachain_primitives::primitives,
		polkadot_primitives::{CoreIndex, ValidatorIndex},
	},
	types::{AccountId32, CoreOccupied, H256, InherentData, OnDemandOrder, SubxtHrmpChannel, Timestamp},
};
use std::collections::BTreeMap;
<<<<<<< HEAD
use subxt::{PolkadotConfig, config::Hasher};
=======
use subxt::config::{Hasher, substrate::BlakeTwo256};
>>>>>>> d314ab6c

pub struct TrackerStorage {
	/// Parachain ID to track.
	para_id: u32,
	/// API to access collector's storage
	storage: RequestExecutor<H256, CollectorPrefixType>,
	hasher: <PolkadotConfig as subxt::Config>::Hasher,
}

impl TrackerStorage {
	pub fn new(
		para_id: u32,
		storage: RequestExecutor<H256, CollectorPrefixType>,
		hasher: <PolkadotConfig as subxt::Config>::Hasher,
	) -> Self {
		Self { para_id, storage, hasher }
	}

	/// Reads validators account keys for the given session index
	pub async fn session_keys(&self, session_index: u32) -> Option<Vec<AccountId32>> {
		self.storage
			.storage_read_prefixed(CollectorPrefixType::AccountKeys, self.hasher.hash(&session_index.to_be_bytes()[..]))
			.await
			.map(|v| v.into_inner().unwrap())
	}

	/// Reads inherent data of a relay block by its block hash
	pub async fn inherent_data(&self, block_hash: H256) -> Option<InherentData> {
		self.storage
			.storage_read_prefixed(CollectorPrefixType::InherentData, block_hash)
			.await
			.map(|v| v.into_inner().unwrap())
	}

	/// Reads on-demand order information by para id and block hash when it was placed
	pub async fn on_demand_order(&self, block_hash: H256) -> Option<OnDemandOrder> {
		self.storage
			.storage_read_prefixed(CollectorPrefixType::OnDemandOrder(self.para_id), block_hash)
			.await
			.map(|v| v.into_inner().unwrap())
	}

	/// Reads the last finalized block number at the moment, when the given block has appeared
	pub async fn relevant_finalized_block_number(&self, block_hash: H256) -> Option<u32> {
		self.storage
			.storage_read_prefixed(CollectorPrefixType::RelevantFinalizedBlockNumber, block_hash)
			.await
			.map(|v| v.into_inner().unwrap())
	}

	/// Read the dispute info for the given block by parachain id
	pub async fn dispute(&self, block_hash: H256) -> Option<DisputeInfo> {
		self.storage
			.storage_read_prefixed(CollectorPrefixType::Dispute(self.para_id), block_hash)
			.await
			.map(|v| v.into_inner().unwrap())
	}

	/// Read the candidate info for the given parablock by parachain id
	pub async fn candidate(&self, candidate_hash: H256) -> Option<CandidateRecord> {
		self.storage
			.storage_read_prefixed(CollectorPrefixType::Candidate(self.para_id), candidate_hash)
			.await
			.map(|v| v.into_inner().unwrap())
	}

	/// Read the timestamp for the given relay block
	pub async fn block_timestamp(&self, block_hash: H256) -> Option<Timestamp> {
		self.storage
			.storage_read_prefixed(CollectorPrefixType::Timestamp, block_hash)
			.await
			.map(|v| v.into_inner().unwrap())
	}

	/// Read the occupied cores for the given relay block
	pub async fn occupied_cores(&self, block_hash: H256) -> Option<Vec<CoreOccupied>> {
		self.storage
			.storage_read_prefixed(CollectorPrefixType::OccupiedCores, block_hash)
			.await
			.map(|v| v.into_inner().unwrap())
	}

	/// Read the backing groups for the given relay block
	pub async fn backing_groups(&self, block_hash: H256) -> Option<Vec<Vec<ValidatorIndex>>> {
		self.storage
			.storage_read_prefixed(CollectorPrefixType::BackingGroups, block_hash)
			.await
			.map(|v| v.into_inner().unwrap())
	}

	/// Read the core assignments for the given relay block
	pub async fn core_assignments(&self, block_hash: H256) -> Option<Vec<(CoreIndex, Vec<primitives::Id>)>> {
		self.storage
			.storage_read_prefixed(CollectorPrefixType::CoreAssignments, block_hash)
			.await
			.map(|v| v.into_inner().unwrap())
	}

	/// TODO
	pub async fn inbound_outbound_hrmp_channels(
		&self,
		block_hash: H256,
	) -> Option<(BTreeMap<u32, SubxtHrmpChannel>, BTreeMap<u32, SubxtHrmpChannel>)> {
		self.storage
			.storage_read_prefixed(CollectorPrefixType::InboundOutboundHrmpChannels(self.para_id), block_hash)
			.await
			.map(|v| v.into_inner().unwrap())
	}
}

#[cfg(test)]
mod tests {
	use crate::test_utils::{create_candidate_record, create_executor, create_inherent_data, rpc_node_url};

	use super::*;
	use polkadot_introspector_essentials::{
		api::ApiService,
		chain_events::SubxtDispute,
		collector::CollectorStorageApi,
		storage::{RecordTime, RecordsStorageConfig, StorageEntry},
	};
	use std::time::Duration;
	use subxt::utils::AccountId32;

	async fn setup_client() -> (TrackerStorage, CollectorStorageApi) {
		let api: CollectorStorageApi =
			ApiService::new_with_prefixed_storage(RecordsStorageConfig { max_blocks: 4 }, create_executor().await);
		let hasher = api.executor().hasher(rpc_node_url()).unwrap();
		let storage = TrackerStorage::new(100, api.storage(), hasher);

		(storage, api)
	}

	#[tokio::test]
	async fn test_reads_session_keys() {
		let (storage, api) = setup_client().await;
		let keys = vec![AccountId32([42; 32])];
		let session_index: u32 = 42;
		let session_hash = storage.hasher.hash(&session_index.to_be_bytes()[..]);
		assert!(storage.session_keys(session_index).await.is_none());

		api.storage()
			.storage_write_prefixed(
				CollectorPrefixType::AccountKeys,
				session_hash,
				StorageEntry::new_persistent(RecordTime::with_ts(100, Duration::from_secs(0)), keys.clone()),
			)
			.await
			.unwrap();

		assert_eq!(storage.session_keys(session_index).await, Some(keys));
	}

	#[tokio::test]
	async fn test_reads_inherent_data() {
		let (storage, api) = setup_client().await;
		let hash = H256::random();
		assert!(storage.inherent_data(hash).await.is_none());

		let data = create_inherent_data(100);
		let parent_hash = data.parent_header.parent_hash;
		api.storage()
			.storage_write_prefixed(
				CollectorPrefixType::InherentData,
				hash,
				StorageEntry::new_onchain(RecordTime::with_ts(0, Duration::from_secs(0)), data),
			)
			.await
			.unwrap();

		let storage_data = storage.inherent_data(hash).await.unwrap();
		assert_eq!(storage_data.parent_header.parent_hash, parent_hash);
	}

	#[tokio::test]
	async fn test_reads_on_demand_order() {
		let (storage, api) = setup_client().await;
		let hash = H256::random();
		assert!(storage.on_demand_order(hash).await.is_none());

		api.storage()
			.storage_write_prefixed(
				CollectorPrefixType::OnDemandOrder(100),
				hash,
				StorageEntry::new_onchain(RecordTime::with_ts(0, Duration::from_secs(0)), OnDemandOrder {
					para_id: 100,
					spot_price: 1,
				}),
			)
			.await
			.unwrap();

		let storage_order = storage.on_demand_order(hash).await.unwrap();
		assert_eq!(storage_order.para_id, 100);
		assert_eq!(storage_order.spot_price, 1);
	}

	#[tokio::test]
	async fn test_reads_relevant_finalized_block_number() {
		let (storage, api) = setup_client().await;
		let hash = H256::random();
		assert!(storage.relevant_finalized_block_number(hash).await.is_none());

		api.storage()
			.storage_write_prefixed(
				CollectorPrefixType::RelevantFinalizedBlockNumber,
				hash,
				StorageEntry::new_onchain(RecordTime::with_ts(0, Duration::from_secs(0)), 42),
			)
			.await
			.unwrap();

		assert_eq!(storage.relevant_finalized_block_number(hash).await.unwrap(), 42);
	}

	#[tokio::test]
	async fn test_reads_dispute() {
		let (storage, api) = setup_client().await;
		let hash = H256::random();
		assert!(storage.dispute(hash).await.is_none());

		api.storage()
			.storage_write_prefixed(
				CollectorPrefixType::Dispute(100),
				hash,
				StorageEntry::new_onchain(RecordTime::with_ts(0, Duration::from_secs(0)), DisputeInfo {
					initiated: 1000,
					initiator_indices: vec![42],
					session_index: 1000,
					dispute: SubxtDispute { relay_parent_block: H256::random(), candidate_hash: hash },
					parachain_id: 100,
					outcome: None,
					concluded: None,
				}),
			)
			.await
			.unwrap();

		let storage_dispute = storage.dispute(hash).await.unwrap();
		assert_eq!(storage_dispute.initiated, 1000);
		assert_eq!(storage_dispute.initiator_indices, vec![42]);
		assert_eq!(storage_dispute.session_index, 1000);
		assert_eq!(storage_dispute.parachain_id, 100);
	}

	#[tokio::test]
	async fn test_reads_candidate() {
		let (storage, api) = setup_client().await;
		let hash = H256::random();
		assert!(storage.candidate(hash).await.is_none());

		api.storage()
			.storage_write_prefixed(
				CollectorPrefixType::Candidate(100),
				hash,
				StorageEntry::new_onchain(
					RecordTime::with_ts(0, Duration::from_secs(0)),
					create_candidate_record(100, 0, None, H256::random(), 0),
				),
			)
			.await
			.unwrap();

		let storage_record = storage.candidate(hash).await.unwrap();
		assert_eq!(storage_record.candidate_inclusion.parachain_id, 100);
		assert_eq!(storage_record.candidate_first_seen, Duration::from_secs(0));
		assert!(storage_record.candidate_disputed.is_none());
	}
}<|MERGE_RESOLUTION|>--- conflicted
+++ resolved
@@ -16,19 +16,15 @@
 
 use polkadot_introspector_essentials::{
 	api::storage::RequestExecutor,
-	collector::{CollectorPrefixType, DisputeInfo, candidate_record::CandidateRecord},
+	collector::{candidate_record::CandidateRecord, CollectorPrefixType, DisputeInfo},
 	metadata::{
 		polkadot::runtime_types::polkadot_parachain_primitives::primitives,
 		polkadot_primitives::{CoreIndex, ValidatorIndex},
 	},
-	types::{AccountId32, CoreOccupied, H256, InherentData, OnDemandOrder, SubxtHrmpChannel, Timestamp},
+	types::{AccountId32, CoreOccupied, InherentData, OnDemandOrder, SubxtHrmpChannel, Timestamp, H256},
 };
 use std::collections::BTreeMap;
-<<<<<<< HEAD
-use subxt::{PolkadotConfig, config::Hasher};
-=======
-use subxt::config::{Hasher, substrate::BlakeTwo256};
->>>>>>> d314ab6c
+use subxt::{config::Hasher, PolkadotConfig};
 
 pub struct TrackerStorage {
 	/// Parachain ID to track.
@@ -213,10 +209,10 @@
 			.storage_write_prefixed(
 				CollectorPrefixType::OnDemandOrder(100),
 				hash,
-				StorageEntry::new_onchain(RecordTime::with_ts(0, Duration::from_secs(0)), OnDemandOrder {
-					para_id: 100,
-					spot_price: 1,
-				}),
+				StorageEntry::new_onchain(
+					RecordTime::with_ts(0, Duration::from_secs(0)),
+					OnDemandOrder { para_id: 100, spot_price: 1 },
+				),
 			)
 			.await
 			.unwrap();
@@ -254,15 +250,18 @@
 			.storage_write_prefixed(
 				CollectorPrefixType::Dispute(100),
 				hash,
-				StorageEntry::new_onchain(RecordTime::with_ts(0, Duration::from_secs(0)), DisputeInfo {
-					initiated: 1000,
-					initiator_indices: vec![42],
-					session_index: 1000,
-					dispute: SubxtDispute { relay_parent_block: H256::random(), candidate_hash: hash },
-					parachain_id: 100,
-					outcome: None,
-					concluded: None,
-				}),
+				StorageEntry::new_onchain(
+					RecordTime::with_ts(0, Duration::from_secs(0)),
+					DisputeInfo {
+						initiated: 1000,
+						initiator_indices: vec![42],
+						session_index: 1000,
+						dispute: SubxtDispute { relay_parent_block: H256::random(), candidate_hash: hash },
+						parachain_id: 100,
+						outcome: None,
+						concluded: None,
+					},
+				),
 			)
 			.await
 			.unwrap();
