[workspace]
resolver = "2"
members = [
    "block-time",
    "essentials",
    "jaeger",
    "kvdb",
    "parachain-tracer",
    "priority-channel",
    "whois",
]

[workspace.package]
version = "0.2.15"
authors = ["Parity Technologies <admin@parity.io>"]
edition = "2021"
readme = "README.md"
license = "MIT OR Apache-2.0"
repository = "https://github.com/paritytech/polkadot-introspector"

[workspace.dependencies]
async-channel = "1.9.0"
async-trait = "0.1.73"
bincode = "1.3.3"
clap = { version = "4.4.3", features = ["derive"] }
parity-scale-codec = { version = "3.2.1", default-features = false, features = ["derive", "full", "bit-vec"] }
color-eyre = "0.6.2"
colored = "2.0.4"
crossterm = "0.26.1"
env_logger = "0.10.0"
erased-serde = "0.3.31"
futures = "0.3.28"
futures-util = "0.3.27"
hex = "0.4.3"
itertools = "0.10.5"
log = "0.4.20"
<<<<<<< HEAD
mockall = "0.11.4"
parity-db = "0.4.10"
=======
parity-db = "0.4.11"
>>>>>>> bef6586c
prometheus-endpoint = { package = "substrate-prometheus-endpoint", git = "https://github.com/paritytech/substrate", branch = "master" }
rand = "0.8.5"
rasciigraph = "0.2.0"
reqwest = { version = "0.11.20" }
rocksdb = "0.21.0"
serde = "1.0.188"
serde_bytes = "0.11.12"
serde_derive = "1.0.138"
serde_json = "1.0.106"
serde_urlencoded = "0.7.1"
snap = "1.1.0"
strum = { version = "0.25.0", features = ["derive"] }
subxt = { default-features = false, features = ["jsonrpsee-ws"], version = "0.29.0" }
thiserror = "1.0.48"
time = { version = "0.3.28", features = ["formatting"] }
tokio = { version = "1.32.0", features = ["macros", "rt", "rt-multi-thread", "signal"] }
tokio-tungstenite = { version = "0.19.0", features = ["native-tls"] }
typed-builder = "0.14.0"
url = "2.4.1"
warp = { version = "0.3.5", features = ["tls"] }

polkadot-introspector-essentials = { path = "essentials" }
polkadot-introspector-priority-channel = { path = "priority-channel" }<|MERGE_RESOLUTION|>--- conflicted
+++ resolved
@@ -34,12 +34,8 @@
 hex = "0.4.3"
 itertools = "0.10.5"
 log = "0.4.20"
-<<<<<<< HEAD
 mockall = "0.11.4"
-parity-db = "0.4.10"
-=======
 parity-db = "0.4.11"
->>>>>>> bef6586c
 prometheus-endpoint = { package = "substrate-prometheus-endpoint", git = "https://github.com/paritytech/substrate", branch = "master" }
 rand = "0.8.5"
 rasciigraph = "0.2.0"
