--- conflicted
+++ resolved
@@ -6,13 +6,8 @@
 [dependencies]
 env_logger = "0.9.0"
 log = "0.4.17"
-<<<<<<< HEAD
 color-eyre = "0.6.2"
-clap = {version = "3.2.8", features = ["derive"]}
-=======
-color-eyre = "0.6.1"
 clap = {version = "3.2.10", features = ["derive"]}
->>>>>>> 2643319e
 codec = { package = "parity-scale-codec", version = "3.0.0", default-features = false, features = ["derive", "full", "bit-vec"] }
 subxt = { git = "https://github.com/paritytech/subxt", branch = "master" }
 tokio = { version = "1.19.2", features = ["macros", "rt-multi-thread", "signal"] }
