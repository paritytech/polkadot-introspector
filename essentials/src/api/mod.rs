--- conflicted
+++ resolved
@@ -22,7 +22,7 @@
 
 use crate::{api::executor::RequestExecutor, constants::MAX_MSG_QUEUE_SIZE, storage::RecordsStorageConfig};
 use std::{fmt::Debug, hash::Hash};
-use tokio::sync::mpsc::{Sender, channel};
+use tokio::sync::mpsc::{channel, Sender};
 
 // Provides access to subxt and storage APIs, more to come.
 #[derive(Clone)]
@@ -81,11 +81,7 @@
 mod tests {
 	use super::*;
 	use crate::{api::api_client::ApiClientMode, init, storage::StorageEntry, types::H256, utils::RetryOptions};
-<<<<<<< HEAD
 	use subxt::config::Hasher;
-=======
-	use subxt::config::{Hasher, Header, substrate::BlakeTwo256};
->>>>>>> d314ab6c
 
 	fn rpc_node_url() -> &'static str {
 		const RPC_NODE_URL: &str = "wss://rpc.polkadot.io:443";
