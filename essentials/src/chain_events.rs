--- conflicted
+++ resolved
@@ -24,23 +24,12 @@
 		},
 		polkadot_staging_primitives::CandidateDescriptorV2,
 	},
-<<<<<<< HEAD
-	types::{H256, Hash, Header, OnDemandOrder},
-=======
-	types::{H256, Header, OnDemandOrder},
->>>>>>> d314ab6c
+	types::{Hash, Header, OnDemandOrder, H256},
 };
-use color_eyre::{Result, eyre::eyre};
+use color_eyre::{eyre::eyre, Result};
 use parity_scale_codec::{Decode, Encode};
 use serde::Serialize;
-<<<<<<< HEAD
-use subxt::{PolkadotConfig, config::Hasher};
-=======
-use subxt::{
-	PolkadotConfig,
-	config::{Hasher, substrate::BlakeTwo256},
-};
->>>>>>> d314ab6c
+use subxt::{config::Hasher, PolkadotConfig};
 
 #[derive(Debug)]
 pub enum ChainEvent<T: subxt::Config> {
@@ -115,7 +104,7 @@
 		let decoded = decode_to_specific_event::<DisputeInitiated, PolkadotConfig>(&event)?;
 		return Ok(ChainEvent::DisputeInitiated(SubxtDispute {
 			relay_parent_block: block_hash,
-			candidate_hash: decoded.0.0,
+			candidate_hash: decoded.0 .0,
 		}))
 	}
 
@@ -127,7 +116,7 @@
 			disputes::DisputeResult::Invalid => SubxtDisputeResult::Invalid,
 		};
 		return Ok(ChainEvent::DisputeConcluded(
-			SubxtDispute { relay_parent_block: block_hash, candidate_hash: decoded.0.0 },
+			SubxtDispute { relay_parent_block: block_hash, candidate_hash: decoded.0 .0 },
 			outcome,
 		))
 	}
@@ -137,7 +126,7 @@
 		return Ok(ChainEvent::CandidateChanged(Box::new(create_candidate_event(
 			decoded.0.commitments_hash,
 			decoded.0.descriptor,
-			decoded.2.0,
+			decoded.2 .0,
 			SubxtCandidateEventType::Backed,
 			hasher,
 		))))
@@ -148,7 +137,7 @@
 		return Ok(ChainEvent::CandidateChanged(Box::new(create_candidate_event(
 			decoded.0.commitments_hash,
 			decoded.0.descriptor,
-			decoded.2.0,
+			decoded.2 .0,
 			SubxtCandidateEventType::Included,
 			hasher,
 		))))
@@ -159,7 +148,7 @@
 		return Ok(ChainEvent::CandidateChanged(Box::new(create_candidate_event(
 			decoded.0.commitments_hash,
 			decoded.0.descriptor,
-			decoded.2.0,
+			decoded.2 .0,
 			SubxtCandidateEventType::TimedOut,
 			hasher,
 		))))
