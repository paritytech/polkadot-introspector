// Copyright 2023 Parity Technologies (UK) Ltd.
// This file is part of polkadot-introspector.
//
// polkadot-introspector is free software: you can redistribute it and/or modify
// it under the terms of the GNU General Public License as published by
// the Free Software Foundation, either version 3 of the License, or
// (at your option) any later version.
//
// polkadot-introspector is distributed in the hope that it will be useful,
// but WITHOUT ANY WARRANTY; without even the implied warranty of
// MERCHANTABILITY or FITNESS FOR A PARTICULAR PURPOSE.  See the
// GNU General Public License for more details.
//
// You should have received a copy of the GNU General Public License
// along with polkadot-introspector.  If not, see <http://www.gnu.org/licenses/>.

pub mod candidate_record;
mod ws;

use crate::{
	api::{
		ApiService,
		executor::{RequestExecutor, RequestExecutorError},
	},
	chain_events::{
		ChainEvent, SubxtCandidateEvent, SubxtCandidateEventType, SubxtDispute, SubxtDisputeResult, decode_chain_event,
	},
	chain_subscription::ChainSubscriptionEvent,
	init::Shutdown,
	metadata::polkadot_primitives::DisputeStatement,
	storage::{RecordTime, RecordsStorageConfig, StorageEntry},
	types::{ClaimQueue, H256, Header, InherentData, OnDemandOrder, Timestamp},
};
use candidate_record::{CandidateDisputed, CandidateInclusionRecord, CandidateRecord, DisputeResult};
use clap::{Parser, ValueEnum};
use color_eyre::eyre::eyre;
use futures_util::StreamExt;
use log::{debug, error, info, warn};
use parity_scale_codec::{Decode, Encode};
use polkadot_introspector_priority_channel::{
	Receiver, Sender, channel as priority_channel, channel_with_capacities as priority_channel_with_capacities,
};
use std::{
	cmp::Ordering,
	collections::BTreeMap,
	default::Default,
	hash::Hash,
	net::SocketAddr,
	time::{Duration, SystemTime, UNIX_EPOCH},
};
<<<<<<< HEAD
use subxt::{PolkadotConfig, config::Hasher};
=======
use subxt::{
	PolkadotConfig,
	config::{Hasher, substrate::BlakeTwo256},
};
>>>>>>> d314ab6c
use thiserror::Error;
use tokio::sync::broadcast::Sender as BroadcastSender;
use ws::{WebSocketEventType, WebSocketListener, WebSocketListenerConfig, WebSocketUpdateEvent};

/// Used for bulk messages in the normal channels
pub const COLLECTOR_NORMAL_CHANNEL_CAPACITY: usize = 32;
/// Used for bulk messages in the broadcast channels
pub const COLLECTOR_BROADCAST_CHANNEL_CAPACITY: usize = 512;

#[derive(Clone, Debug, Parser)]
#[clap(rename_all = "kebab-case")]
pub struct CollectorOptions {
	/// Maximum blocks to store
	#[clap(name = "max-blocks", long)]
	max_blocks: Option<usize>,
	/// WS listen address to bind to
	#[clap(short = 'l', long = "listen")]
	listen_addr: Option<SocketAddr>,
	/// Collect metrics for HRMP channels
	#[clap(long = "channels", default_value_t = false)]
	pub hrmp_channels: bool,
	#[clap(short = 's', long = "subscribe-mode", default_value_t, value_enum)]
	pub subscribe_mode: CollectorSubscribeMode,
	/// Evict a stalled parachain after this amount of skipped blocks
	#[clap(long, default_value = "256")]
	max_parachain_stall: u32,
}

/// How to subscribe to subxt blocks
#[derive(strum::Display, Debug, Clone, Copy, ValueEnum, Default)]
pub enum CollectorSubscribeMode {
	/// Subscribe to the best chain
	Best,
	/// Subscribe to finalized blocks
	#[default]
	Finalized,
}

/// This type is used to distinguish different keys in the storage
#[derive(Clone, Copy, Debug, Hash, Ord, PartialOrd, Eq, PartialEq)]
pub enum CollectorPrefixType {
	/// A block's timestamp
	Timestamp,
	/// Candidate prefixed by Parachain-Id
	Candidate(u32),
	/// A mapping to find out parachain id by candidate hash (e.g. when we don't know the parachain)
	CandidatesParachains,
	/// Relay chain block header
	RelayBlockHeader,
	/// Last finalized relay chain block number when new head appeared
	RelevantFinalizedBlockNumber,
	/// Validators account keys keyed by session index hash (blake2b(session_index))
	AccountKeys,
	/// Core assignments
	CoreAssignments,
	/// Occupied cores
	OccupiedCores,
	/// Backing groups
	BackingGroups,
	/// Inherent data (more expensive to store, so good to have it shared)
	InherentData,
	/// Dispute information indexed by Parachain-Id; data is DisputeInfo
	Dispute(u32),
	/// On-demand order information by parachain id
	OnDemandOrder(u32),
	/// Inbound/Outbound HRMP channel configuration
	InboundOutboundHrmpChannels(u32),
}

/// A type that defines prefix + hash itself
pub type CollectorStorageApi = ApiService<H256, CollectorPrefixType>;

/// A structure used to track disputes progress
#[derive(Clone, Debug, Encode, Decode)]
pub struct DisputeInfo {
	pub initiated: u32,
	pub initiator_indices: Vec<u32>,
	pub session_index: u32,
	pub dispute: SubxtDispute,
	pub parachain_id: u32,
	pub outcome: Option<SubxtDisputeResult>,
	pub concluded: Option<u32>,
}

/// The current state of the collector, used to detect forks and track candidates
/// and other events without query storage
#[derive(Default)]
struct CollectorState {
	/// The current block number
	current_relay_chain_block_number: u32,
	/// A list of hashes at this height (e.g. if we see forks)
	current_relay_chain_block_hashes: Vec<H256>,
	/// A list of candidates seen, indexed by parachain id
	candidates_seen: BTreeMap<u32, Vec<H256>>,
	/// A list of disputes seen, indexed by parachain id
	disputes_seen: BTreeMap<u32, Vec<DisputeInfo>>,
	/// A list of candidate hashes that have been backed in the current block
	candidates_backed: Vec<H256>,
	/// A list of candidate hashes that have been included in the current block
	candidates_included: Vec<H256>,
	/// A list of candidate hashes that have timed out in the current block
	candidates_timed_out: Vec<H256>,
	/// A current session index
	current_session_index: u32,
	/// Last finalized block number
	last_finalized_block_number: Option<u32>,
	/// A list of paras for broadcasting
	paras_seen: BTreeMap<u32, u32>,
}

/// Provides collector new head events split by parachain
#[derive(Clone, Debug)]
pub struct NewHeadEvent {
	/// Relay parent block number
	pub relay_parent_number: u32,
	/// Relay parent block hash (or hashes in case of the forks)
	pub relay_parent_hashes: Vec<H256>,
	/// The parachain id (used for broadcasting events)
	pub para_id: u32,
	/// Candidates seen for this relay chain block that belong to the specific `para_id`
	pub candidates_seen: Vec<H256>,
	/// A list of candidate hashes that have been backed in the current block
	pub candidates_backed: Vec<H256>,
	/// A list of candidate hashes that have been included in the current block
	pub candidates_included: Vec<H256>,
	/// A list of candidate hashes that have timed out in the current block
	pub candidates_timed_out: Vec<H256>,
	/// Disputes concluded in this block
	pub disputes_concluded: Vec<DisputeInfo>,
}

/// Handles collector updates
#[derive(Clone, Debug)]
pub enum CollectorUpdateEvent {
	/// Occurs on new block processing with the information about the previous block
	NewHead(NewHeadEvent),
	/// Occurs on a new session
	NewSession(u32),
	/// Occurs when collector is disconnected and is about to terminate
	Termination(TerminationReason),
}

/// Represents the reason for a collector termination
#[derive(Clone, Debug)]
pub enum TerminationReason {
	/// Indicates a normal termination
	Normal,
	/// Indicates an abnormal termination with additional information
	Abnormal(String),
}

#[derive(Debug, Error)]
pub enum CollectorError {
	#[error(transparent)]
	NonFatal(#[from] color_eyre::Report),
	#[error(transparent)]
	ExecutorFatal(#[from] RequestExecutorError),
	#[error(transparent)]
	SendFatal(#[from] polkadot_introspector_priority_channel::SendError),
	#[error("Collector other error: {0}")]
	Other(String),
}

pub struct Collector {
	api: CollectorStorageApi,
	ws_listener: Option<WebSocketListener>,
	to_websocket: Option<Sender<WebSocketUpdateEvent>>,
	endpoint: String,
	subscribe_channels: BTreeMap<u32, Vec<Sender<CollectorUpdateEvent>>>,
	broadcast_channels: Vec<Sender<CollectorUpdateEvent>>,
	state: CollectorState,
	executor: RequestExecutor,
	subscribe_mode: CollectorSubscribeMode,
	hrmp_channels: bool,
	max_parachain_stall: u32,
	hasher: <PolkadotConfig as subxt::Config>::Hasher,
}

impl Collector {
	pub fn new(endpoint: &str, opts: CollectorOptions, executor: RequestExecutor) -> Self {
		let api: CollectorStorageApi = ApiService::new_with_prefixed_storage(
			RecordsStorageConfig { max_blocks: opts.max_blocks.unwrap_or(64) },
			executor,
		);
		let ws_listener = if let Some(listen_addr) = opts.listen_addr {
			let ws_listener_config = WebSocketListenerConfig::builder().listen_addr(listen_addr).build();
			let ws_listener = WebSocketListener::new(ws_listener_config, api.clone());

			Some(ws_listener)
		} else {
			None
		};
		let executor = api.executor();
		let hasher = executor.hasher(endpoint).expect("hasher should be available");
		Self {
			api,
			ws_listener,
			to_websocket: None,
			endpoint: endpoint.to_owned(),
			subscribe_channels: Default::default(),
			state: Default::default(),
			broadcast_channels: Default::default(),
			executor,
			subscribe_mode: opts.subscribe_mode,
			hrmp_channels: opts.hrmp_channels,
			max_parachain_stall: opts.max_parachain_stall,
			hasher,
		}
	}

	/// Spawns a collector futures (e.g. websocket server)
	pub async fn spawn(&mut self, shutdown_tx: &BroadcastSender<Shutdown>) -> color_eyre::Result<()> {
		if let Some(ws_listener) = &self.ws_listener {
			let (to_websocket, from_collector) = priority_channel(32);
			ws_listener
				.spawn(shutdown_tx.subscribe(), from_collector)
				.await
				.map_err(|e| eyre!("Cannot spawn a listener: {:?}", e))?;
			self.to_websocket = Some(to_websocket);
		}

		Ok(())
	}

	/// Process async channels in the endless loop
	pub async fn run_with_consumer_channel(
		mut self,
		consumer_channel: Receiver<ChainSubscriptionEvent>,
	) -> tokio::task::JoinHandle<()> {
		tokio::spawn(async move {
			let mut consumer_channel = Box::pin(consumer_channel);
			loop {
				match consumer_channel.next().await {
					None => {
						error!("no more events from the consumer channel");
						self.broadcast_event_priority(CollectorUpdateEvent::Termination(TerminationReason::Normal))
							.await
							.unwrap();
						return
					},
					Some(ChainSubscriptionEvent::Termination) => {
						info!("subscribtion terminated");
						self.broadcast_event_priority(CollectorUpdateEvent::Termination(TerminationReason::Normal))
							.await
							.unwrap();
						return
					},
					Some(event) => match self.collect_chain_events(&event).await {
						Ok(subxt_events) =>
							for event in subxt_events.iter() {
								if let Err(error) = self.process_chain_event(event).await {
									error!("collector service could not process event: {:?}", error);
									match error {
										CollectorError::ExecutorFatal(e) => {
											self.broadcast_event_priority(CollectorUpdateEvent::Termination(
												TerminationReason::Abnormal(format!(
													"Collector's executor error: {}",
													e
												)),
											))
											.await
											.unwrap();
											return
										},
										CollectorError::SendFatal(e) => {
											self.broadcast_event_priority(CollectorUpdateEvent::Termination(
												TerminationReason::Abnormal(format!(
													"Collector's channel error: {}",
													e
												)),
											))
											.await
											.unwrap();
											return
										},
										_ => continue,
									}
								}
							},
						Err(e) => {
							error!("collector service could not process events: {:?}", e);
							self.broadcast_event_priority(CollectorUpdateEvent::Termination(
								TerminationReason::Abnormal(format!("Collector's service error: {}", e)),
							))
							.await
							.unwrap();
							return
						},
					},
				}
			}
		})
	}

	/// Collects chain events from new head including block events parsing
	pub async fn collect_chain_events(
		&mut self,
		event: &ChainSubscriptionEvent,
	) -> color_eyre::Result<Vec<ChainEvent<PolkadotConfig>>> {
		let new_head_event = match event {
			ChainSubscriptionEvent::NewBestHead((hash, header)) => ChainEvent::NewBestHead((*hash, header.clone())),
			ChainSubscriptionEvent::NewFinalizedBlock((hash, header)) =>
				ChainEvent::NewFinalizedHead((*hash, header.clone())),
			_ => return Ok(vec![]),
		};
		let mut chain_events = vec![new_head_event];

		if let Some(hash) = new_head_hash(event, self.subscribe_mode) {
			if let Some(block_events) = self.executor.get_events(self.endpoint.as_str(), *hash).await? {
				for block_event in block_events.iter() {
					chain_events.push(decode_chain_event(*hash, block_event.unwrap(), self.hasher).await?);
				}
			}
		};

		Ok(chain_events)
	}

	/// Process a next chain event
	pub async fn process_chain_event<T: subxt::Config>(
		&mut self,
		event: &ChainEvent<T>,
	) -> color_eyre::Result<(), CollectorError> {
		match event {
			ChainEvent::NewBestHead((hash, header)) => self.process_new_best_head(*hash, header).await,
			ChainEvent::NewFinalizedHead((hash, header)) => self.process_new_finalized_head(*hash, header).await,
			ChainEvent::CandidateChanged(change_event) => self.process_candidate_change(change_event).await,
			ChainEvent::DisputeInitiated(dispute_event) => self.process_dispute_initiated(dispute_event).await,
			ChainEvent::DisputeConcluded(dispute_event, dispute_outcome) =>
				self.process_dispute_concluded(dispute_event, dispute_outcome).await,
			ChainEvent::OnDemandOrderPlaced(block_hash, order) =>
				self.process_on_demand_order_placed(block_hash, order).await,
			_ => Ok(()),
		}
	}

	/// Subscribe for parachain updates
	pub async fn subscribe_parachain_updates(
		&mut self,
		para_id: u32,
	) -> color_eyre::Result<Receiver<CollectorUpdateEvent>> {
		let (sender, receiver) = priority_channel_with_capacities(COLLECTOR_NORMAL_CHANNEL_CAPACITY, 1);
		self.subscribe_channels.entry(para_id).or_default().push(sender);

		Ok(receiver)
	}

	/// Subscribe for broadcast updates
	pub async fn subscribe_broadcast_updates(&mut self) -> color_eyre::Result<Receiver<CollectorUpdateEvent>> {
		let (sender, receiver) = priority_channel_with_capacities(COLLECTOR_BROADCAST_CHANNEL_CAPACITY, 1);
		self.broadcast_channels.push(sender);

		Ok(receiver)
	}

	/// Returns API endpoint for storage and request executor
	pub fn api(&self) -> CollectorStorageApi {
		self.api.clone()
	}

	/// Returns RPC executor
	pub fn executor(&self) -> RequestExecutor {
		self.executor.clone()
	}

	async fn update_state(&mut self, block_number: u32, block_hash: H256) -> color_eyre::Result<()> {
		for (para_id, channels) in self.subscribe_channels.iter_mut() {
			let candidates = self.state.candidates_seen.get(para_id);
			let disputes_concluded = self.state.disputes_seen.get(para_id).map(|disputes_seen| {
				disputes_seen
					.iter()
					.filter(|dispute_info| dispute_info.concluded.is_some())
					.cloned()
					.collect::<Vec<_>>()
			});

			for channel in channels {
				channel
					.send(CollectorUpdateEvent::NewHead(NewHeadEvent {
						relay_parent_hashes: self.state.current_relay_chain_block_hashes.clone(),
						relay_parent_number: self.state.current_relay_chain_block_number,
						candidates_seen: candidates.cloned().unwrap_or_default(),
						candidates_backed: self.state.candidates_backed.clone(),
						candidates_included: self.state.candidates_included.clone(),
						candidates_timed_out: self.state.candidates_timed_out.clone(),
						disputes_concluded: disputes_concluded.clone().unwrap_or_default(),
						para_id: *para_id,
					}))
					.await?;
			}
		}

		for broadcast_channel in self.broadcast_channels.iter_mut() {
			// Update a list of current parachains
			for para_id in self.state.candidates_seen.keys() {
				self.state
					.paras_seen
					.insert(*para_id, self.state.current_relay_chain_block_number);
			}
			let to_evict: Vec<_> = self
				.state
				.paras_seen
				.iter()
				.filter_map(|(para_id, last_block)| {
					let is_active =
						self.state.current_relay_chain_block_number - *last_block > self.max_parachain_stall;
					if is_active { Some(*para_id) } else { None }
				})
				.collect();
			for para_id in to_evict {
				let last_seen = self.state.paras_seen.remove(&para_id).expect("checked previously, qed");
				info!(
					"evicting tracker for parachain {}, stalled for {} blocks",
					para_id,
					self.state.current_relay_chain_block_number - last_seen
				);
			}

			for para_id in self.state.paras_seen.keys() {
				let candidates = self.state.candidates_seen.get(para_id);
				let disputes_concluded = self.state.disputes_seen.get(para_id).map(|disputes_seen| {
					disputes_seen
						.iter()
						.filter(|dispute_info| dispute_info.concluded.is_some())
						.cloned()
						.collect::<Vec<_>>()
				});
				broadcast_channel
					.send(CollectorUpdateEvent::NewHead(NewHeadEvent {
						relay_parent_hashes: self.state.current_relay_chain_block_hashes.clone(),
						relay_parent_number: self.state.current_relay_chain_block_number,
						candidates_seen: candidates.cloned().unwrap_or_default(),
						candidates_backed: self.state.candidates_backed.clone(),
						candidates_included: self.state.candidates_included.clone(),
						candidates_timed_out: self.state.candidates_timed_out.clone(),
						disputes_concluded: disputes_concluded.clone().unwrap_or_default(),
						para_id: *para_id,
					}))
					.await?;
			}
		}

		self.state.candidates_seen.clear();
		self.state.candidates_backed.clear();
		self.state.candidates_included.clear();
		self.state.candidates_timed_out.clear();
		self.state.current_relay_chain_block_hashes.clear();
		self.state.current_relay_chain_block_number = block_number;
		self.state.current_relay_chain_block_hashes.push(block_hash);
		Ok(())
	}

	/// Send event to all open channels
	async fn broadcast_event(&mut self, event: CollectorUpdateEvent) -> color_eyre::Result<()> {
		for (_, channels) in self.subscribe_channels.iter_mut() {
			for channel in channels {
				channel.send(event.clone()).await?;
			}
		}

		for broadcast_channel in self.broadcast_channels.iter_mut() {
			broadcast_channel.send(event.clone()).await?;
		}

		Ok(())
	}

	/// Send a priority event to all open channels
	async fn broadcast_event_priority(&mut self, event: CollectorUpdateEvent) -> color_eyre::Result<()> {
		for (_, channels) in self.subscribe_channels.iter_mut() {
			for channel in channels {
				channel.send_priority(event.clone()).await?;
			}
		}

		for broadcast_channel in self.broadcast_channels.iter_mut() {
			broadcast_channel.send_priority(event.clone()).await?;
		}

		Ok(())
	}

	async fn process_new_best_head(
		&mut self,
		block_hash: H256,
		header: &Header,
	) -> color_eyre::Result<(), CollectorError> {
		let ts = self.executor.get_block_timestamp(self.endpoint.as_str(), block_hash).await?;
		let block_number = header.number;

		if self.state.last_finalized_block_number.is_some() {
			self.storage_write_prefixed(
				CollectorPrefixType::RelevantFinalizedBlockNumber,
				block_hash,
				StorageEntry::new_onchain(
					RecordTime::with_ts(block_number, Duration::from_secs(ts)),
					self.state.last_finalized_block_number.unwrap(),
				),
			)
			.await?;
		}

		match self.subscribe_mode {
			CollectorSubscribeMode::Best => self.process_new_head(block_hash, header, ts, block_number).await,
			_ => Ok(()),
		}
	}

	async fn process_new_finalized_head(
		&mut self,
		block_hash: H256,
		header: &Header,
	) -> color_eyre::Result<(), CollectorError> {
		let ts = self.executor.get_block_timestamp(self.endpoint.as_str(), block_hash).await?;
		let block_number = header.number;

		if self.state.last_finalized_block_number.is_none() ||
			self.state.last_finalized_block_number.unwrap() < block_number
		{
			self.state.last_finalized_block_number = Some(block_number);
			debug!("Last finalized block {}", block_number);
		}

		match self.subscribe_mode {
			CollectorSubscribeMode::Finalized => self.process_new_head(block_hash, header, ts, block_number).await,
			_ => Ok(()),
		}
	}

	async fn process_new_head(
		&mut self,
		block_hash: H256,
		header: &Header,
		ts: Timestamp,
		block_number: u32,
	) -> color_eyre::Result<(), CollectorError> {
		info!(
			"importing new block hash: {:?}, number: {}, previous number: {}, previous hashes: {:?}",
			block_hash,
			block_number,
			self.state.current_relay_chain_block_number,
			self.state.current_relay_chain_block_hashes
		);

		match block_number.cmp(&self.state.current_relay_chain_block_number) {
			Ordering::Greater => {
				self.write_hrmp_channels(block_hash, block_number, ts).await?;
				self.update_state(block_number, block_hash).await?;
			},
			Ordering::Equal => {
				// A fork
				self.state.current_relay_chain_block_hashes.push(block_hash);
			},
			Ordering::Less => Err(eyre!(
				"Invalid block number: {}, {} is known in the state",
				block_number,
				self.state.current_relay_chain_block_number
			))?,
		}

		self.storage_write_prefixed(
			CollectorPrefixType::RelayBlockHeader,
			block_hash,
			StorageEntry::new_onchain(RecordTime::with_ts(block_number, Duration::from_secs(ts)), header),
		)
		.await?;
		let cur_session = self.executor.get_session_index(self.endpoint.as_str(), block_hash).await?;
		let cur_session_hash = self.hasher.hash(&cur_session.to_be_bytes()[..]);
		let maybe_existing_session = self
			.storage_read_prefixed(CollectorPrefixType::AccountKeys, cur_session_hash)
			.await;
		if maybe_existing_session.is_none() {
			// New session, need to store it's data
			debug!("new session: {}, hash: {}", cur_session, cur_session_hash);
			let accounts_keys = self
				.executor
				.get_session_account_keys(self.endpoint.as_str(), cur_session)
				.await?
				.ok_or_else(|| eyre!("Missing account keys for session {}", cur_session))?;
			self.storage_write_prefixed(
				CollectorPrefixType::AccountKeys,
				cur_session_hash,
				StorageEntry::new_persistent(RecordTime::with_ts(block_number, Duration::from_secs(ts)), accounts_keys),
			)
			.await?;
			// Remove old session with the index `cur_session - 2` ignoring possible errors
			if cur_session > 1 {
				let prev_session = cur_session.saturating_sub(2);
				let prev_session_hash = self.hasher.hash(&prev_session.to_be_bytes()[..]);

				let _ = self
					.storage_delete_prefixed(CollectorPrefixType::AccountKeys, prev_session_hash)
					.await;
			}
		}

		if self.state.current_session_index != cur_session {
			self.state.current_session_index = cur_session;
			self.broadcast_event(CollectorUpdateEvent::NewSession(cur_session)).await?;
		}
		self.write_parainherent_data(block_hash, block_number, ts).await?;
		self.write_ts(block_hash, block_number, ts).await?;
		self.write_occupied_cores(block_hash, block_number, ts).await?;
		self.write_backing_groups(block_hash, block_number, ts).await?;
		self.write_core_assignments(block_hash, block_number, ts).await?;

		debug!(
			"Success! new block hash: {:?}, number: {}, previous number: {}, previous hashes: {:?}",
			block_hash,
			block_number,
			self.state.current_relay_chain_block_number,
			self.state.current_relay_chain_block_hashes
		);

		Ok(())
	}

	async fn write_hrmp_channels(
		&mut self,
		block_hash: H256,
		block_number: u32,
		ts: Timestamp,
	) -> color_eyre::Result<(), CollectorError> {
		if !self.hrmp_channels {
			return Ok(())
		}

		let para_ids: Vec<u32> = if self.subscribe_channels.is_empty() {
			self.state.candidates_seen.keys().cloned().collect()
		} else {
			self.subscribe_channels.keys().cloned().collect()
		};

		for (para_id, inbound, outbound) in self
			.executor()
			.get_inbound_outbound_hrmp_channels(&self.endpoint, block_hash, para_ids)
			.await?
		{
			self.storage_write_prefixed(
				CollectorPrefixType::InboundOutboundHrmpChannels(para_id),
				block_hash,
				StorageEntry::new_onchain(
					RecordTime::with_ts(block_number, Duration::from_secs(ts)),
					(inbound, outbound),
				),
			)
			.await?;
		}

		Ok(())
	}

	async fn write_parainherent_data(
		&mut self,
		block_hash: H256,
		block_number: u32,
		ts: Timestamp,
	) -> color_eyre::Result<(), CollectorError> {
		let inherent_data = self
			.executor
			.extract_parainherent_data(self.endpoint.as_str(), Some(block_hash))
			.await?;
		self.storage_write_prefixed(
			CollectorPrefixType::InherentData,
			block_hash,
			StorageEntry::new_onchain(RecordTime::with_ts(block_number, Duration::from_secs(ts)), inherent_data),
		)
		.await?;

		Ok(())
	}

	async fn write_ts(
		&self,
		block_hash: H256,
		block_number: u32,
		ts: Timestamp,
	) -> color_eyre::Result<(), CollectorError> {
		self.storage_write_prefixed(
			CollectorPrefixType::Timestamp,
			block_hash,
			StorageEntry::new_onchain(RecordTime::with_ts(block_number, Duration::from_secs(ts)), ts),
		)
		.await?;

		Ok(())
	}

	async fn write_occupied_cores(
		&mut self,
		block_hash: H256,
		block_number: u32,
		ts: Timestamp,
	) -> color_eyre::Result<(), CollectorError> {
		let cores = self.executor.get_occupied_cores(self.endpoint.as_str(), block_hash).await?;
		self.storage_write_prefixed(
			CollectorPrefixType::OccupiedCores,
			block_hash,
			StorageEntry::new_onchain(RecordTime::with_ts(block_number, Duration::from_secs(ts)), cores),
		)
		.await?;

		Ok(())
	}

	async fn write_backing_groups(
		&mut self,
		block_hash: H256,
		block_number: u32,
		ts: Timestamp,
	) -> color_eyre::Result<(), CollectorError> {
		let groups = self.executor.get_backing_groups(self.endpoint.as_str(), block_hash).await?;
		self.storage_write_prefixed(
			CollectorPrefixType::BackingGroups,
			block_hash,
			StorageEntry::new_onchain(RecordTime::with_ts(block_number, Duration::from_secs(ts)), groups),
		)
		.await?;

		Ok(())
	}

	async fn write_core_assignments(
		&mut self,
		block_hash: H256,
		block_number: u32,
		ts: Timestamp,
	) -> color_eyre::Result<(), CollectorError> {
		let assignments = self.core_assignments_via_claim_queue(block_hash).await?;
		self.storage_write_prefixed(
			CollectorPrefixType::CoreAssignments,
			block_hash,
			StorageEntry::new_onchain(RecordTime::with_ts(block_number, Duration::from_secs(ts)), assignments),
		)
		.await?;

		Ok(())
	}

	async fn core_assignments_via_claim_queue(
		&mut self,
		block_hash: H256,
	) -> color_eyre::Result<ClaimQueue, RequestExecutorError> {
		let assignments = self.executor.get_claim_queue(self.endpoint.as_str(), block_hash).await?;
		Ok(assignments)
	}

	async fn process_candidate_change(
		&mut self,
		change_event: &SubxtCandidateEvent,
	) -> color_eyre::Result<(), CollectorError> {
		match change_event.event_type {
			SubxtCandidateEventType::Backed => {
				// Candidate should not exist in our storage
				let maybe_existing = self
					.storage_read_prefixed(
						CollectorPrefixType::Candidate(change_event.parachain_id),
						change_event.candidate_hash,
					)
					.await;
				if let Some(existing) = maybe_existing {
					// This can happen on forks easily
					let candidate_record: CandidateRecord = existing.into_inner()?;
					info!(
						"duplicate candidate found: {}; relay parent: {}, parachain: {}",
						change_event.candidate_hash,
						candidate_record.candidate_inclusion.relay_parent,
						candidate_record.parachain_id()
					);
				} else {
					let now = get_unix_time_unwrap();
					// Append to the all candidates
					info!(
						"stored candidate backed: {:?}, parachain: {}",
						change_event.candidate_hash, change_event.parachain_id
					);
					self.storage_write_prefixed(
						CollectorPrefixType::CandidatesParachains,
						change_event.candidate_hash,
						StorageEntry::new_onchain(
							RecordTime::with_ts(self.state.current_relay_chain_block_number, now),
							change_event.parachain_id,
						),
					)
					.await?;

					if let Some(relay_parent) = self
						.read_or_fetch_header(change_event.candidate_descriptor.relay_parent)
						.await?
					{
						let relay_block_number = self.state.current_relay_chain_block_number;
						let candidate_inclusion = CandidateInclusionRecord {
							relay_parent: change_event.candidate_descriptor.relay_parent,
							relay_parent_number: relay_parent.number,
							parachain_id: change_event.parachain_id,
							backed: relay_block_number,
							core_idx: change_event.core_idx,
							timedout: None,
							included: None,
						};
						let new_record = CandidateRecord {
							candidate_inclusion,
							candidate_first_seen: now,
							candidate_disputed: None,
						};
						self.storage_write_prefixed(
							CollectorPrefixType::Candidate(change_event.parachain_id),
							change_event.candidate_hash,
							StorageEntry::new_onchain(RecordTime::with_ts(relay_block_number, now), new_record),
						)
						.await?;
						self.state
							.candidates_seen
							.entry(change_event.parachain_id)
							.or_default()
							.push(change_event.candidate_hash);
						self.state.candidates_backed.push(change_event.candidate_hash);
						if let Some(to_websocket) = self.to_websocket.as_mut() {
							to_websocket
								.send(WebSocketUpdateEvent {
									candidate_hash: change_event.candidate_hash,
									ts: now,
									parachain_id: change_event.parachain_id,
									event: WebSocketEventType::Backed,
								})
								.await?;
						}
					} else {
						Err(eyre!(
							"no stored relay parent {:?} for candidate {:?}, parachain id: {}",
							change_event.candidate_descriptor.relay_parent,
							change_event.candidate_hash,
							change_event.parachain_id
						))?
					}
				}
			},
			SubxtCandidateEventType::Included => {
				let maybe_known_candidate = self
					.storage_read_prefixed(
						CollectorPrefixType::Candidate(change_event.parachain_id),
						change_event.candidate_hash,
					)
					.await;

				if let Some(known_candidate) = maybe_known_candidate {
					let now = get_unix_time_unwrap();
					let relay_block_number = self.state.current_relay_chain_block_number;
					let mut known_candidate: CandidateRecord = known_candidate.into_inner()?;
					known_candidate.candidate_inclusion.included = Some(relay_block_number);
					if let Some(to_websocket) = self.to_websocket.as_mut() {
						to_websocket
							.send(WebSocketUpdateEvent {
								candidate_hash: change_event.candidate_hash,
								ts: now,
								parachain_id: change_event.parachain_id,
								event: WebSocketEventType::Included(
									now.saturating_sub(known_candidate.candidate_first_seen),
								),
							})
							.await?;
					}
					self.state
						.candidates_seen
						.entry(change_event.parachain_id)
						.or_default()
						.push(change_event.candidate_hash);
					self.state.candidates_included.push(change_event.candidate_hash);
					self.storage_replace_prefixed(
						CollectorPrefixType::Candidate(change_event.parachain_id),
						change_event.candidate_hash,
						StorageEntry::new_onchain(RecordTime::with_ts(relay_block_number, now), known_candidate),
					)
					.await;
				} else {
					info!(
						"unknown candidate {:?} has been included, parachain: {}",
						change_event.candidate_hash, change_event.parachain_id
					);
				}
			},
			SubxtCandidateEventType::TimedOut => {
				let maybe_known_candidate = self
					.storage_read_prefixed(
						CollectorPrefixType::Candidate(change_event.parachain_id),
						change_event.candidate_hash,
					)
					.await;

				if let Some(known_candidate) = maybe_known_candidate {
					let mut known_candidate: CandidateRecord = known_candidate.into_inner()?;
					let now = get_unix_time_unwrap();
					let relay_block_number = self.state.current_relay_chain_block_number;
					known_candidate.candidate_inclusion.timedout = Some(relay_block_number);
					if let Some(to_websocket) = self.to_websocket.as_mut() {
						to_websocket
							.send(WebSocketUpdateEvent {
								candidate_hash: change_event.candidate_hash,
								ts: now,
								parachain_id: change_event.parachain_id,
								event: WebSocketEventType::TimedOut(
									now.saturating_sub(known_candidate.candidate_first_seen),
								),
							})
							.await?;
					}
					self.state
						.candidates_seen
						.entry(change_event.parachain_id)
						.or_default()
						.push(change_event.candidate_hash);
					self.state.candidates_timed_out.push(change_event.candidate_hash);
					self.storage_replace_prefixed(
						CollectorPrefixType::Candidate(change_event.parachain_id),
						change_event.candidate_hash,
						StorageEntry::new_onchain(RecordTime::with_ts(relay_block_number, now), known_candidate),
					)
					.await;
				} else {
					info!(
						"unknown candidate {:?} has been timed out, parachain: {}",
						change_event.candidate_hash, change_event.parachain_id
					);
				}
			},
		}
		Ok(())
	}

	async fn find_candidate_by_hash(&self, candidate_hash: H256) -> Option<CandidateRecord> {
		let para_id = self
			.storage_read_prefixed(CollectorPrefixType::CandidatesParachains, candidate_hash)
			.await?;
		let para_id: u32 = para_id.into_inner().unwrap();
		let candidate = self
			.storage_read_prefixed(CollectorPrefixType::Candidate(para_id), candidate_hash)
			.await?;
		Some(candidate.into_inner().unwrap())
	}

	async fn process_dispute_initiated(
		&mut self,
		dispute_event: &SubxtDispute,
	) -> color_eyre::Result<(), CollectorError> {
		let mut candidate = self
			.find_candidate_by_hash(dispute_event.candidate_hash)
			.await
			.ok_or_else(|| eyre!("unknown candidate disputed: {:?}", dispute_event.candidate_hash))?;

		let relay_block_number = self.state.current_relay_chain_block_number;
		let now = get_unix_time_unwrap();
		let para_id = candidate.parachain_id();
		candidate.candidate_disputed = Some(CandidateDisputed { disputed: relay_block_number, concluded: None });
		let (initiator_indices, session_index) = self.extract_dispute_initiators(dispute_event).await?;
		if let Some(to_websocket) = self.to_websocket.as_mut() {
			to_websocket
				.send(WebSocketUpdateEvent {
					event: WebSocketEventType::DisputeInitiated(dispute_event.relay_parent_block),
					candidate_hash: dispute_event.candidate_hash,
					ts: now,
					parachain_id: para_id,
				})
				.await?;
		}

		// Fill and write dispute info structure
		let dispute_info = DisputeInfo {
			dispute: dispute_event.clone(),
			initiated: relay_block_number,
			initiator_indices,
			session_index,
			concluded: None,
			parachain_id: candidate.parachain_id(),
			outcome: None,
		};

		self.state
			.disputes_seen
			.entry(candidate.parachain_id())
			.or_default()
			.push(dispute_info.clone());

		self.storage_write_prefixed(
			CollectorPrefixType::Dispute(para_id),
			dispute_event.candidate_hash,
			StorageEntry::new_onchain(RecordTime::with_ts(relay_block_number, now), dispute_info),
		)
		.await?;

		// Update candidate
		self.storage_replace_prefixed(
			CollectorPrefixType::Candidate(para_id),
			dispute_event.candidate_hash,
			StorageEntry::new_onchain(RecordTime::with_ts(relay_block_number, now), candidate),
		)
		.await;

		Ok(())
	}

	async fn extract_dispute_initiators(
		&mut self,
		dispute_event: &SubxtDispute,
	) -> color_eyre::Result<(Vec<u32>, u32)> {
		let default_value = (vec![], self.state.current_session_index);
		let entry = match self
			.storage_read_prefixed(CollectorPrefixType::InherentData, dispute_event.relay_parent_block)
			.await
		{
			Some(v) => v,
			None => return Ok(default_value),
		};

		let data: InherentData = entry.into_inner()?;
		let statement_set = match data
			.disputes
			.iter()
			.find(|&d| d.candidate_hash.0 == dispute_event.candidate_hash)
		{
			Some(v) => v,
			None => return Ok(default_value),
		};

		Ok((
			statement_set
				.statements
				.iter()
				.filter(|(statement, _, _)| matches!(statement, DisputeStatement::Invalid(_)))
				.map(|(_, idx, _)| idx.0)
				.collect(),
			statement_set.session,
		))
	}

	async fn process_dispute_concluded(
		&mut self,
		dispute_event: &SubxtDispute,
		dispute_outcome: &SubxtDisputeResult,
	) -> color_eyre::Result<(), CollectorError> {
		let mut candidate = self
			.find_candidate_by_hash(dispute_event.candidate_hash)
			.await
			.ok_or_else(|| eyre!("unknown candidate dispute concluded: {:?}", dispute_event.candidate_hash))?;
		// TODO: query endpoint for the votes + session keys like pc does
		let now = get_unix_time_unwrap();
		let record_time = RecordTime::with_ts(self.state.current_relay_chain_block_number, now);
		let para_id = candidate.parachain_id();
		candidate.candidate_disputed = Some(CandidateDisputed {
			disputed: self.state.current_relay_chain_block_number,
			concluded: Some(DisputeResult {
				concluded_block: self.state.current_relay_chain_block_number,
				outcome: *dispute_outcome,
			}),
		});
		if let Some(to_websocket) = self.to_websocket.as_mut() {
			to_websocket
				.send(WebSocketUpdateEvent {
					event: WebSocketEventType::DisputeConcluded(dispute_event.relay_parent_block, *dispute_outcome),
					candidate_hash: dispute_event.candidate_hash,
					ts: now,
					parachain_id: candidate.parachain_id(),
				})
				.await?;
		}

		let dispute_info_entry = self
			.storage_read_prefixed(CollectorPrefixType::Dispute(para_id), dispute_event.candidate_hash)
			.await;

		if let Some(dispute_info_entry) = dispute_info_entry {
			let mut dispute_info: DisputeInfo = dispute_info_entry.into_inner()?;
			dispute_info.outcome = Some(*dispute_outcome);
			dispute_info.concluded = Some(self.state.current_relay_chain_block_number);

			self.state
				.disputes_seen
				.entry(candidate.parachain_id())
				.or_default()
				.push(dispute_info.clone());

			self.storage_replace_prefixed(
				CollectorPrefixType::Dispute(para_id),
				dispute_event.candidate_hash,
				StorageEntry::new_onchain(record_time, dispute_info),
			)
			.await;
		} else {
			warn!(
				"dispute for candidate {} is concluded without being seen (parachain id = {})",
				dispute_event.candidate_hash, para_id
			);
		}

		self.storage_replace_prefixed(
			CollectorPrefixType::Candidate(para_id),
			dispute_event.candidate_hash,
			StorageEntry::new_onchain(record_time, candidate),
		)
		.await;
		Ok(())
	}

	async fn process_on_demand_order_placed(
		&self,
		block_hash: &H256,
		order: &OnDemandOrder,
	) -> Result<(), CollectorError> {
		self.storage_write_prefixed(
			CollectorPrefixType::OnDemandOrder(order.para_id),
			*block_hash,
			StorageEntry::new_onchain(
				RecordTime::with_ts(self.state.current_relay_chain_block_number, get_unix_time_unwrap()),
				order,
			),
		)
		.await?;
		Ok(())
	}

	async fn read_or_fetch_header(&self, block_hash: H256) -> Result<Option<Header>, CollectorError> {
		if let Some(storage_entry) = self
			.storage_read_prefixed(CollectorPrefixType::RelayBlockHeader, block_hash)
			.await
		{
			return storage_entry.into_inner::<Header>().map(Some).map_err(|e| e.into())
		}

		if let Some(relay_parent) = self.executor().get_block_head(self.endpoint.as_str(), Some(block_hash)).await? {
			let ts = self.executor().get_block_timestamp(&self.endpoint, block_hash).await?;
			self.storage_write_prefixed(
				CollectorPrefixType::RelayBlockHeader,
				block_hash,
				StorageEntry::new_onchain(
					RecordTime::with_ts(relay_parent.number, Duration::from_secs(ts)),
					relay_parent.clone(),
				),
			)
			.await?;

			return Ok(Some(relay_parent))
		}

		Ok(None)
	}

	async fn storage_read_prefixed(&self, p: CollectorPrefixType, k: H256) -> Option<StorageEntry> {
		self.api.storage().storage_read_prefixed(p, k).await
	}

	async fn storage_write_prefixed(&self, p: CollectorPrefixType, k: H256, v: StorageEntry) -> color_eyre::Result<()> {
		self.api.storage().storage_write_prefixed(p, k, v).await
	}

	async fn storage_replace_prefixed(&self, p: CollectorPrefixType, k: H256, v: StorageEntry) {
		self.api.storage().storage_replace_prefixed(p, k, v).await
	}

	async fn storage_delete_prefixed(&self, p: CollectorPrefixType, k: H256) -> Option<StorageEntry> {
		self.api.storage().storage_delete_prefixed(p, k).await
	}
}

fn get_unix_time_unwrap() -> Duration {
	SystemTime::now().duration_since(UNIX_EPOCH).unwrap()
}

pub fn new_head_hash(event: &ChainSubscriptionEvent, subscribe_mode: CollectorSubscribeMode) -> Option<&H256> {
	match (event, subscribe_mode) {
		(ChainSubscriptionEvent::NewBestHead((hash, _)), CollectorSubscribeMode::Best) => Some(hash),
		(ChainSubscriptionEvent::NewFinalizedBlock((hash, _)), CollectorSubscribeMode::Finalized) => Some(hash),
		_ => None,
	}
}<|MERGE_RESOLUTION|>--- conflicted
+++ resolved
@@ -19,17 +19,17 @@
 
 use crate::{
 	api::{
+		executor::{RequestExecutor, RequestExecutorError},
 		ApiService,
-		executor::{RequestExecutor, RequestExecutorError},
 	},
 	chain_events::{
-		ChainEvent, SubxtCandidateEvent, SubxtCandidateEventType, SubxtDispute, SubxtDisputeResult, decode_chain_event,
+		decode_chain_event, ChainEvent, SubxtCandidateEvent, SubxtCandidateEventType, SubxtDispute, SubxtDisputeResult,
 	},
 	chain_subscription::ChainSubscriptionEvent,
 	init::Shutdown,
 	metadata::polkadot_primitives::DisputeStatement,
 	storage::{RecordTime, RecordsStorageConfig, StorageEntry},
-	types::{ClaimQueue, H256, Header, InherentData, OnDemandOrder, Timestamp},
+	types::{ClaimQueue, Header, InherentData, OnDemandOrder, Timestamp, H256},
 };
 use candidate_record::{CandidateDisputed, CandidateInclusionRecord, CandidateRecord, DisputeResult};
 use clap::{Parser, ValueEnum};
@@ -38,7 +38,7 @@
 use log::{debug, error, info, warn};
 use parity_scale_codec::{Decode, Encode};
 use polkadot_introspector_priority_channel::{
-	Receiver, Sender, channel as priority_channel, channel_with_capacities as priority_channel_with_capacities,
+	channel as priority_channel, channel_with_capacities as priority_channel_with_capacities, Receiver, Sender,
 };
 use std::{
 	cmp::Ordering,
@@ -48,14 +48,7 @@
 	net::SocketAddr,
 	time::{Duration, SystemTime, UNIX_EPOCH},
 };
-<<<<<<< HEAD
-use subxt::{PolkadotConfig, config::Hasher};
-=======
-use subxt::{
-	PolkadotConfig,
-	config::{Hasher, substrate::BlakeTwo256},
-};
->>>>>>> d314ab6c
+use subxt::{config::Hasher, PolkadotConfig};
 use thiserror::Error;
 use tokio::sync::broadcast::Sender as BroadcastSender;
 use ws::{WebSocketEventType, WebSocketListener, WebSocketListenerConfig, WebSocketUpdateEvent};
@@ -462,7 +455,11 @@
 				.filter_map(|(para_id, last_block)| {
 					let is_active =
 						self.state.current_relay_chain_block_number - *last_block > self.max_parachain_stall;
-					if is_active { Some(*para_id) } else { None }
+					if is_active {
+						Some(*para_id)
+					} else {
+						None
+					}
 				})
 				.collect();
 			for para_id in to_evict {
