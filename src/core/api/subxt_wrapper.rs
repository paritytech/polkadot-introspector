--- conflicted
+++ resolved
@@ -14,15 +14,10 @@
 // You should have received a copy of the GNU General Public License
 // along with polkadot-introspector.  If not, see <http://www.gnu.org/licenses/>.
 //
-<<<<<<< HEAD
 use crate::core::{
 	polkadot::runtime_types::polkadot_runtime_parachains::scheduler::CoreAssignment, subxt_subscription::polkadot,
 };
-use codec::{Decode, Encode};
-=======
-use crate::core::subxt_subscription::polkadot;
 use codec::{Compact, Decode, Encode};
->>>>>>> f02e9708
 use log::error;
 
 use crate::core::subxt_subscription::polkadot::{
@@ -72,13 +67,9 @@
 	/// A full block.
 	MaybeBlock(Option<subxt::rpc::ChainBlock<DefaultConfig>>),
 	/// `ParaInherent` data.
-<<<<<<< HEAD
 	ParaInherentData(polkadot_primitives::v2::InherentData),
 	/// Availability core assignments for parachains.
 	ScheduledParas(Vec<CoreAssignment>),
-=======
-	ParaInherentData(InherentData),
->>>>>>> f02e9708
 }
 
 #[derive(Debug)]
@@ -298,7 +289,39 @@
 	Ok(Response::MaybeBlock(api.client.rpc().block(maybe_hash).await.map_err(Error::SubxtError)?))
 }
 
-<<<<<<< HEAD
+/// Error originated from decoding an extrinsic.
+#[derive(Clone, Debug)]
+pub enum DecodeExtrinsicError {
+	/// Expected more data.
+	EarlyEof,
+	/// Unsupported extrinsic.
+	Unsupported,
+	/// Failed to decode.
+	CodecError(codec::Error),
+}
+
+/// Decode a Polkadot emitted extrinsic from provided bytes.
+fn decode_extrinsic(data: &mut &[u8]) -> std::result::Result<SubxtCall, DecodeExtrinsicError> {
+	// Extrinsic are encoded in memory in the following way:
+	//   - Compact<u32>: Length of the extrinsic
+	//   - first byte: abbbbbbb (a = 0 for unsigned, 1 for signed, b = version)
+	//   - signature: emitted `ParaInherent` must be unsigned.
+	//   - extrinsic data
+	let _expected_length: Compact<u32> = Decode::decode(data).map_err(DecodeExtrinsicError::CodecError)?;
+	if data.is_empty() {
+		return Err(DecodeExtrinsicError::EarlyEof)
+	}
+
+	let is_signed = data[0] & 0b1000_0000 != 0;
+	let version = data[0] & 0b0111_1111;
+	*data = &data[1..];
+	if is_signed || version != 4 {
+		return Err(DecodeExtrinsicError::Unsupported)
+	}
+
+	SubxtCall::decode(data).map_err(DecodeExtrinsicError::CodecError)
+}
+
 async fn subxt_get_sheduled_paras(
 	api: &polkadot::RuntimeApi<DefaultConfig, PolkadotExtrinsicParams<DefaultConfig>>,
 	block_hash: H256,
@@ -310,39 +333,6 @@
 		.await
 		.map_err(Error::SubxtError)?;
 	Ok(Response::ScheduledParas(scheduled_paras))
-=======
-/// Error originated from decoding an extrinsic.
-#[derive(Clone, Debug)]
-pub enum DecodeExtrinsicError {
-	/// Expected more data.
-	EarlyEof,
-	/// Unsupported extrinsic.
-	Unsupported,
-	/// Failed to decode.
-	CodecError(codec::Error),
-}
-
-/// Decode a Polkadot emitted extrinsic from provided bytes.
-fn decode_extrinsic(data: &mut &[u8]) -> std::result::Result<SubxtCall, DecodeExtrinsicError> {
-	// Extrinsic are encoded in memory in the following way:
-	//   - Compact<u32>: Length of the extrinsic
-	//   - first byte: abbbbbbb (a = 0 for unsigned, 1 for signed, b = version)
-	//   - signature: emitted `ParaInherent` must be unsigned.
-	//   - extrinsic data
-	let _expected_length: Compact<u32> = Decode::decode(data).map_err(DecodeExtrinsicError::CodecError)?;
-	if data.is_empty() {
-		return Err(DecodeExtrinsicError::EarlyEof)
-	}
-
-	let is_signed = data[0] & 0b1000_0000 != 0;
-	let version = data[0] & 0b0111_1111;
-	*data = &data[1..];
-	if is_signed || version != 4 {
-		return Err(DecodeExtrinsicError::Unsupported)
-	}
-
-	SubxtCall::decode(data).map_err(DecodeExtrinsicError::CodecError)
->>>>>>> f02e9708
 }
 
 fn subxt_extract_parainherent(block: &subxt::rpc::ChainBlock<DefaultConfig>) -> Result {
