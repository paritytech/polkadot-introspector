// Copyright 2022 Parity Technologies (UK) Ltd.
// This file is part of polkadot-introspector.
//
// polkadot-introspector is free software: you can redistribute it and/or modify
// it under the terms of the GNU General Public License as published by
// the Free Software Foundation, either version 3 of the License, or
// (at your option) any later version.
//
// polkadot-introspector is distributed in the hope that it will be useful,
// but WITHOUT ANY WARRANTY; without even the implied warranty of
// MERCHANTABILITY or FITNESS FOR A PARTICULAR PURPOSE.  See the
// GNU General Public License for more details.
//
// You should have received a copy of the GNU General Public License
// along with polkadot-introspector.  If not, see <http://www.gnu.org/licenses/>.

use super::{event_handler::StorageType, records_storage::StorageEntry};

use log::warn;
use serde::{Deserialize, Serialize};
use std::{
	convert::Infallible,
	error::Error,
	fs,
	marker::Send,
	net::SocketAddr,
	path::PathBuf,
	sync::Arc,
	time::{SystemTime, UNIX_EPOCH},
};
use subxt::sp_core::H256;
<<<<<<< HEAD
use tokio::sync;
=======
use tokio::sync::broadcast::Receiver;
>>>>>>> e7203361
use typed_builder::TypedBuilder;
use warp::{http::StatusCode, Filter, Rejection, Reply};

/// Structure for a WebSocket builder
#[derive(TypedBuilder, Clone, Debug)]
pub struct WebSocketListenerConfig {
	/// Address to listen on
	listen_addr: SocketAddr,
	/// Private key for SSL HTTP server
	#[builder(default)]
	privkey: Option<PathBuf>,
	/// X509 certificate for HTTP server
	#[builder(default)]
	cert: Option<PathBuf>,
}

/// Starts a ws listener given the config
pub struct WebSocketListener {
	/// Configuration for a listener
	config: WebSocketListenerConfig,
	/// Storage to access
	storage: Arc<StorageType<H256>>,
}

/// Used to handle requests to obtain candidates
#[derive(Deserialize, Serialize)]
struct CandidatesQuery {
	/// Filter candidates by parachain
	parachain_id: Option<u32>,
	/// Filter candidates by time
	not_before: Option<u64>,
}

/// Used to handle requests to get a specific candidate info
#[derive(Deserialize, Serialize)]
struct CandidateGetQuery {
	/// Candidate hash
	hash: H256,
}

/// Used to handle requests with a health query
#[derive(Deserialize, Serialize)]
struct HealthQuery {
	/// Ping like field (optional)
	ts: u64,
}

/// Common functions for a listener
impl WebSocketListener {
	/// Creates a new socket listener with the specific config
	pub fn new(config: WebSocketListenerConfig, storage: Arc<StorageType<H256>>) -> Self {
		Self { config, storage }
	}

	/// Spawn an async HTTP server
<<<<<<< HEAD
	pub async fn spawn<T, U>(
		self,
		shutdown_rx: tokio::sync::oneshot::Receiver<T>,
		updates_rx: tokio::sync::broadcast::Receiver<U>,
	) -> Result<(), Box<dyn Error + Sync + Send>>
=======
	pub async fn spawn<T>(self, mut shutdown_recv: Receiver<T>) -> Result<(), Box<dyn Error + Sync + Send>>
>>>>>>> e7203361
	where
		T: Send + 'static + Clone,
	{
		let has_sane_tls = self.config.privkey.is_some() && self.config.cert.is_some();

		// Setup routes
		let opt_ping = warp::query::<HealthQuery>()
			.map(Some)
			.or_else(|_| async { Ok::<(Option<HealthQuery>,), std::convert::Infallible>((None,)) });
		let health_route = warp::path!("v1" / "health")
			.and(with_storage(self.storage.clone()))
			.and(opt_ping)
			.and_then(health_handler);

		let opt_candidates = warp::query::<CandidatesQuery>()
			.map(Some)
			.or_else(|_| async { Ok::<(Option<CandidatesQuery>,), std::convert::Infallible>((None,)) });
		let candidates_route = warp::path!("v1" / "candidates")
			.and(with_storage(self.storage.clone()))
			.and(opt_candidates)
			.and_then(candidates_handler);

		let get_candidate_route = warp::path!("v1" / "candidate")
			.and(with_storage(self.storage.clone()))
			.and(warp::query::<CandidateGetQuery>())
			.and_then(candidate_get_handler);

		let routes = health_route
			.or(candidates_route)
			.or(get_candidate_route)
			.with(warp::cors().allow_any_origin())
			.recover(handle_rejection);
		let server = warp::serve(routes);

		if has_sane_tls {
			let privkey = fs::read(self.config.privkey.unwrap()).expect("cannot read privkey file");
			let cert = fs::read(self.config.cert.unwrap()).expect("cannot read privkey file");
			let tls_server = server.tls().cert(cert).key(privkey);
			// TODO: understand why there is no `try_bind_with_graceful_shutdown` for TLSServer in Warp
<<<<<<< HEAD
			let (_, server_fut) = tls_server.bind_with_graceful_shutdown(self.config.listen_addr, async {
				shutdown_rx.await.ok();
=======
			let (_, server_fut) = tls_server.bind_with_graceful_shutdown(self.config.listen_addr, async move {
				shutdown_recv.recv().await.ok();
>>>>>>> e7203361
			});

			tokio::task::spawn(server_fut);
		} else {
<<<<<<< HEAD
			let (_, server_fut) = server.try_bind_with_graceful_shutdown(self.config.listen_addr, async {
				shutdown_rx.await.ok();
=======
			let (_, server_fut) = server.try_bind_with_graceful_shutdown(self.config.listen_addr, async move {
				shutdown_recv.recv().await.ok();
>>>>>>> e7203361
			})?;

			tokio::task::spawn(server_fut);
		}

		Ok(())
	}
}

fn with_storage(
	storage: Arc<StorageType<H256>>,
) -> impl Filter<Extract = (Arc<StorageType<H256>>,), Error = Infallible> + Clone {
	warp::any().map(move || storage.clone())
}

#[derive(Serialize, Clone, PartialEq, Debug)]
pub struct HealthReply {
	/// How many candidates have we processed
	pub candidates_stored: usize,
	/// Timestamp from a request or our local timestamp
	pub ts: u64,
}

async fn health_handler(storage: Arc<StorageType<H256>>, ping: Option<HealthQuery>) -> Result<impl Reply, Rejection> {
	let storage_locked = storage.lock().await;
	let ts = match ping {
		Some(h) => h.ts,
		None => SystemTime::now().duration_since(UNIX_EPOCH).unwrap().as_secs(),
	};
	Ok(warp::reply::json(&HealthReply { candidates_stored: storage_locked.len(), ts }))
}

#[derive(Serialize, Clone, PartialEq, Debug)]
pub struct CandidatesReply {
	/// How many candidates have we processed
	pub candidates: Vec<H256>,
}

async fn candidates_handler(
	storage: Arc<StorageType<H256>>,
	filter: Option<CandidatesQuery>,
) -> Result<impl Reply, Rejection> {
	let storage_locked = storage.lock().await;
	let records = storage_locked.records();
	let candidates = if let Some(filter_query) = filter {
		records
			.iter()
			.filter(|(_, value)| {
				if let Some(parachain_id) = filter_query.parachain_id {
					parachain_id == value.parachain_id().unwrap_or(0)
				} else {
					true
				}
			})
			.filter(|(_, value)| {
				if let Some(not_before) = filter_query.not_before {
					not_before <= value.get_time().as_secs()
				} else {
					true
				}
			})
			.map(|(key, _)| key)
			.cloned()
			.collect::<Vec<_>>()
	} else {
		records.keys().cloned().collect::<Vec<_>>()
	};

	Ok(warp::reply::json(&CandidatesReply { candidates }))
}

async fn candidate_get_handler(
	storage: Arc<StorageType<H256>>,
	candidate_hash: CandidateGetQuery,
) -> Result<impl Reply, Rejection> {
	let storage_locked = storage.lock().await;
	let candidate_record = storage_locked.get(&candidate_hash.hash);

	match candidate_record {
		Some(rec) => Ok(warp::reply::json(rec).into_response()),
		None => Ok(warp::reply::with_status("No such candidate", StatusCode::NOT_FOUND).into_response()),
	}
}

async fn handle_rejection(err: Rejection) -> std::result::Result<impl Reply, Infallible> {
	let (code, message) = if err.is_not_found() {
		(StatusCode::NOT_FOUND, "Not Found")
	} else if err.find::<warp::filters::body::BodyDeserializeError>().is_some() {
		(StatusCode::BAD_REQUEST, "Invalid Body")
	} else if err.find::<warp::reject::MethodNotAllowed>().is_some() {
		(StatusCode::METHOD_NOT_ALLOWED, "Method Not Allowed")
	} else {
		warn!("unhandled error: {:?}", err);
		(StatusCode::INTERNAL_SERVER_ERROR, "Internal Server Error")
	};

	Ok(warp::reply::with_status(message, code))
}<|MERGE_RESOLUTION|>--- conflicted
+++ resolved
@@ -29,11 +29,7 @@
 	time::{SystemTime, UNIX_EPOCH},
 };
 use subxt::sp_core::H256;
-<<<<<<< HEAD
-use tokio::sync;
-=======
 use tokio::sync::broadcast::Receiver;
->>>>>>> e7203361
 use typed_builder::TypedBuilder;
 use warp::{http::StatusCode, Filter, Rejection, Reply};
 
@@ -89,17 +85,14 @@
 	}
 
 	/// Spawn an async HTTP server
-<<<<<<< HEAD
 	pub async fn spawn<T, U>(
 		self,
-		shutdown_rx: tokio::sync::oneshot::Receiver<T>,
-		updates_rx: tokio::sync::broadcast::Receiver<U>,
+		mut shutdown_rx: Receiver<T>,
+		updates_rx: Receiver<U>,
 	) -> Result<(), Box<dyn Error + Sync + Send>>
-=======
-	pub async fn spawn<T>(self, mut shutdown_recv: Receiver<T>) -> Result<(), Box<dyn Error + Sync + Send>>
->>>>>>> e7203361
 	where
 		T: Send + 'static + Clone,
+		U: Send + Clone,
 	{
 		let has_sane_tls = self.config.privkey.is_some() && self.config.cert.is_some();
 
@@ -137,24 +130,14 @@
 			let cert = fs::read(self.config.cert.unwrap()).expect("cannot read privkey file");
 			let tls_server = server.tls().cert(cert).key(privkey);
 			// TODO: understand why there is no `try_bind_with_graceful_shutdown` for TLSServer in Warp
-<<<<<<< HEAD
-			let (_, server_fut) = tls_server.bind_with_graceful_shutdown(self.config.listen_addr, async {
-				shutdown_rx.await.ok();
-=======
 			let (_, server_fut) = tls_server.bind_with_graceful_shutdown(self.config.listen_addr, async move {
-				shutdown_recv.recv().await.ok();
->>>>>>> e7203361
+				shutdown_rx.recv().await.ok();
 			});
 
 			tokio::task::spawn(server_fut);
 		} else {
-<<<<<<< HEAD
-			let (_, server_fut) = server.try_bind_with_graceful_shutdown(self.config.listen_addr, async {
-				shutdown_rx.await.ok();
-=======
 			let (_, server_fut) = server.try_bind_with_graceful_shutdown(self.config.listen_addr, async move {
-				shutdown_recv.recv().await.ok();
->>>>>>> e7203361
+				shutdown_rx.recv().await.ok();
 			})?;
 
 			tokio::task::spawn(server_fut);
