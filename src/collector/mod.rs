--- conflicted
+++ resolved
@@ -28,11 +28,6 @@
 		Mutex,
 	},
 };
-<<<<<<< HEAD
-use subxt::{sp_core::H256, ClientBuilder, DefaultConfig, DefaultExtra};
-use tokio::sync::{broadcast, oneshot};
-=======
->>>>>>> e7203361
 
 mod candidate_record;
 mod event_handler;
@@ -79,48 +74,31 @@
 	consumer_config: EventConsumerInit<SubxtEvent>,
 ) -> color_eyre::Result<Vec<tokio::task::JoinHandle<()>>> {
 	let records_storage = Arc::new(Mutex::new(RecordsStorage::<H256, CandidateRecord<H256>>::new(opts.clone().into())));
-<<<<<<< HEAD
-	let (shutdown_tx, shutdown_rx) = oneshot::channel();
-	let (updates_tx, mut updates_rx) = broadcast::channel(32);
-
-	// TODO: might be useful to process multiple nodes in different tasks
-	let api = ClientBuilder::new()
-		.set_url(opts.url.clone())
-		.build()
-		.await
-		.context("Error connecting to substrate node")?
-		.to_runtime_api::<polkadot::RuntimeApi<DefaultConfig, DefaultExtra<DefaultConfig>>>();
-	info!("Connected to a substrate node {}", &opts.url);
-	let mut events_handler = EventsHandler::builder()
-		.storage(records_storage.clone())
-		.broadcast_tx(updates_tx)
-		.build();
-	let ws_listener = WebSocketListener::new(opts.clone().into(), records_storage.clone());
-=======
-	let (tx, rx) = broadcast::channel(1);
+	let (shutdown_tx, shutdown_rx) = broadcast::channel(1);
+	let (updates_tx, updates_rx) = broadcast::channel(32);
 
 	let endpoints: Vec<String> = opts.nodes.split(",").map(|s| s.to_owned()).collect();
 
 	let (consumer_channels, _to_api): (Vec<Receiver<SubxtEvent>>, Sender<Request>) = consumer_config.into();
->>>>>>> e7203361
-
 	let ws_listener = WebSocketListener::new(opts.clone().into(), records_storage.clone());
 	let _ = ws_listener
 		.spawn(shutdown_rx, updates_rx)
 		.await
 		.map_err(|e| eyre!("Cannot spawn a listener: {:?}", e))?;
 
-<<<<<<< HEAD
-	let _ = shutdown_tx.send(());
-=======
-	let events_handler = Arc::new(Mutex::new(EventsHandler::builder().storage(records_storage.clone()).build()));
+	let events_handler = Arc::new(Mutex::new(
+		EventsHandler::builder()
+			.storage(records_storage.clone())
+			.broadcast_tx(updates_tx)
+			.build(),
+	));
 
 	let mut futures = endpoints
 		.into_iter()
 		.zip(consumer_channels.into_iter())
 		.map(|(endpoint, mut update_channel)| {
 			let events_handler = events_handler.clone();
-			let mut shutdown_rx = tx.subscribe();
+			let mut shutdown_rx = shutdown_tx.subscribe();
 			tokio::spawn(async move {
 				loop {
 					debug!("[{}] New loop - waiting for events", endpoint);
@@ -148,11 +126,10 @@
 			})
 		})
 		.collect::<Vec<_>>();
->>>>>>> e7203361
 
 	futures.push(tokio::spawn(async move {
 		signal::ctrl_c().await.unwrap();
-		let _ = tx.send(());
+		let _ = shutdown_tx.send(());
 	}));
 	Ok(futures)
 }