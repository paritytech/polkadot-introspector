--- conflicted
+++ resolved
@@ -213,14 +213,13 @@
 }
 
 pub type EventDecoderFunctor<T> = Box<
-<<<<<<< HEAD
-	dyn Fn(&RawEventDetails, &T, Arc<StorageType<T>>) -> Result<Option<CandidateRecordUpdate<T>>, Box<dyn Error>>
-		+ 'static,
-=======
-	dyn Fn(&RawEventDetails, &T, &mut RecordsStorage<T, CandidateRecord<T>>) -> Result<(), Box<dyn Error>>
+	dyn Fn(
+			&RawEventDetails,
+			&T,
+			&mut RecordsStorage<T, CandidateRecord<T>>,
+		) -> Result<Option<CandidateRecordUpdate<T>>, Box<dyn Error>>
 		+ 'static
 		+ Send,
->>>>>>> e7203361
 >;
 
 fn gen_handle_event_functor<T, E, F>(decoder: &'static F) -> EventDecoderFunctor<T>
@@ -232,30 +231,16 @@
 	Box::new(move |event, _block, storage| {
 		let decoded = decoder(event)?;
 		let hash = <E as CandidateRecordEvent<T>>::candidate_hash(&decoded)?;
-<<<<<<< HEAD
-		let mut unlocked_storage = storage.lock().unwrap();
-		let maybe_record = unlocked_storage.get_mut(&hash);
-		let res = match maybe_record {
+		let maybe_record = storage.get_mut(&hash);
+		match maybe_record {
 			Some(record) => <E as CandidateRecordEvent<T>>::update_candidate(record, &decoded),
 			None => {
 				let mut record: CandidateRecord<T> = Default::default();
 				let res = <E as CandidateRecordEvent<T>>::update_candidate(&mut record, &decoded);
-				unlocked_storage.insert(hash, record);
+				storage.insert(hash, record);
 				res
-=======
-		let maybe_record = storage.get_mut(&hash);
-		match maybe_record {
-			Some(record) => {
-				<E as CandidateRecordEvent<T>>::update_candidate(record, &decoded)?;
-			},
-			None => {
-				let mut record: CandidateRecord<T> = Default::default();
-				<E as CandidateRecordEvent<T>>::update_candidate(&mut record, &decoded)?;
-				storage.insert(hash, record);
->>>>>>> e7203361
-			},
-		};
-		res
+			},
+		}
 	})
 }
 
@@ -366,8 +351,7 @@
 					.get_mut(ev.variant.as_str())
 					.ok_or_else(|| eyre!("Unknown event {} in pallet {}", ev.variant.as_str(), ev.pallet.as_str()))?;
 				debug!("Got known raw event: {:?}", ev);
-<<<<<<< HEAD
-				let update_ev = event_handler(ev, block_hash, self.storage.clone())?;
+				let update_ev = event_handler(ev, block_hash, &mut self.storage.clone().lock().await.deref_mut())?;
 
 				match update_ev {
 					Some(update_ev) => {
@@ -376,9 +360,6 @@
 					},
 					None => Ok(()),
 				}
-=======
-				event_handler(ev, block_hash, &mut self.storage.clone().lock().await.deref_mut())
->>>>>>> e7203361
 			},
 			None => {
 				debug!("Events for the pallet {} are not handled by introspector", ev.variant.as_str());
