--- conflicted
+++ resolved
@@ -14,15 +14,10 @@
 // You should have received a copy of the GNU General Public License
 // along with polkadot-introspector.  If not, see <http://www.gnu.org/licenses/>.
 
-<<<<<<< HEAD
-use crate::{BlockTimeCliOptions, BlockTimeMode, BlockTimeOptions};
-use color_eyre::eyre::WrapErr;
-=======
 use crate::{
 	core::{EventConsumerInit, Request, RequestExecutor, SubxtEvent},
 	BlockTimeCliOptions, BlockTimeMode, BlockTimeOptions,
 };
->>>>>>> fba297f6
 use colored::Colorize;
 use crossterm::{
 	cursor,
@@ -47,16 +42,11 @@
 }
 
 impl BlockTimeMonitor {
-<<<<<<< HEAD
-	pub(crate) fn new(opts: BlockTimeOptions) -> color_eyre::Result<Self> {
-		let endpoints: Vec<String> = opts.nodes.split(',').map(|s| s.to_owned()).collect();
-=======
 	pub(crate) fn new(
 		opts: BlockTimeOptions,
 		consumer_config: EventConsumerInit<SubxtEvent>,
 	) -> color_eyre::Result<Self> {
 		let endpoints: Vec<String> = opts.nodes.split(",").map(|s| s.to_owned()).collect();
->>>>>>> fba297f6
 		let mut values = Vec::new();
 		for _ in 0..endpoints.len() {
 			values.push(Default::default());
@@ -75,8 +65,9 @@
 
 				Ok(BlockTimeMonitor { values, opts, block_time_metric, endpoints, consumer_config })
 			},
-			BlockTimeMode::Cli(_) =>
-				Ok(BlockTimeMonitor { values, opts, block_time_metric: None, endpoints, consumer_config }),
+			BlockTimeMode::Cli(_) => {
+				Ok(BlockTimeMonitor { values, opts, block_time_metric: None, endpoints, consumer_config })
+			},
 		}
 	}
 
@@ -105,16 +96,10 @@
 		Ok(futures)
 	}
 
-<<<<<<< HEAD
-	async fn display_charts(self) {
-		if let BlockTimeMode::Cli(opts) = self.opts.clone().mode {
-			loop {
-=======
 	// TODO: get rid of arc mutex and use channels.
 	async fn display_charts(values: Vec<Arc<Mutex<VecDeque<u64>>>>, endpoints: Vec<String>, opts: BlockTimeOptions) {
-		match opts.mode {
-			BlockTimeMode::Cli(opts) => loop {
->>>>>>> fba297f6
+		if let BlockTimeMode::Cli(opts) = opts.mode {
+			loop {
 				let _ = stdout().queue(Clear(ClearType::All)).unwrap();
 				endpoints.iter().zip(values.iter()).enumerate().for_each(|(i, (uri, values))| {
 					Self::display_chart(uri, (i * (opts.chart_height + 3)) as u32, values.clone(), opts.clone());
@@ -206,15 +191,9 @@
 									values.lock().expect("Bad lock").push_back(block_time_ms);
 								},
 								BlockTimeMode::Prometheus(_) => {
-<<<<<<< HEAD
 									if let Some(metric) = metric.clone() {
-										metric.with_label_values(&[uri]).observe(block_time_ms as f64)
+										metric.with_label_values(&[url]).observe(block_time_ms as f64)
 									}
-=======
-									metric
-										.clone()
-										.map(|metric| metric.with_label_values(&[url]).observe(block_time_ms as f64));
->>>>>>> fba297f6
 								},
 							}
 						} else if prev_block != 0 && header.number.saturating_sub(prev_block) > 1 {
@@ -228,13 +207,9 @@
 							);
 						} else if prev_block == 0 {
 							// Just starting up - init metric.
-<<<<<<< HEAD
 							if let Some(metric) = metric.clone() {
-								metric.with_label_values(&[uri]).observe(0f64)
+								metric.with_label_values(&[url]).observe(0f64)
 							}
-=======
-							metric.clone().map(|metric| metric.with_label_values(&[url]).observe(0f64));
->>>>>>> fba297f6
 						}
 						prev_ts = ts;
 						prev_block = header.number;
@@ -268,24 +243,8 @@
 				values.lock().expect("Bad lock").insert(0, block_time_ms);
 			}
 
-<<<<<<< HEAD
-					header = match api.client.rpc().header(Some(header.parent_hash)).await {
-						Ok(maybe_header) => maybe_header.unwrap(),
-						Err(_) => break,
-					};
-					blocks_to_fetch -= 1;
-				}
-			},
-			Err(_) => {
-				tokio::time::sleep(std::time::Duration::from_millis(100)).await;
-			},
-		}
-		if blocks_to_fetch == 0 {
-			break;
-=======
 			prev_ts = ts;
 			parent_hash = Some(header.parent_hash);
->>>>>>> fba297f6
 		}
 	}
 }
