// Copyright 2022 Parity Technologies (UK) Ltd.
// This file is part of polkadot-introspector.
//
// polkadot-introspector is free software: you can redistribute it and/or modify
// it under the terms of the GNU General Public License as published by
// the Free Software Foundation, either version 3 of the License, or
// (at your option) any later version.
//
// polkadot-introspector is distributed in the hope that it will be useful,
// but WITHOUT ANY WARRANTY; without even the implied warranty of
// MERCHANTABILITY or FITNESS FOR A PARTICULAR PURPOSE.  See the
// GNU General Public License for more details.
//
// You should have received a copy of the GNU General Public License
// along with polkadot-introspector.  If not, see <http://www.gnu.org/licenses/>.

use clap::Parser;
use color_eyre::eyre::eyre;
use log::LevelFilter;
mod collector;

use collector::CollectorOptions;

#[subxt::subxt(runtime_metadata_path = "assets/rococo_metadata.scale")]
pub mod polkadot {}

<<<<<<< HEAD
=======
mod block_time;
mod collector;
#[derive(Clone, Debug, Parser, Default)]
#[clap(rename_all = "kebab-case")]
pub(crate) struct CollectorOptions {
	/// Websockets url of a substrate node
	#[clap(name = "url", long, default_value = "ws://localhost:9944")]
	url: String,
	/// Maximum candidates to store
	#[clap(name = "max-candidates", long)]
	max_candidates: Option<usize>,
	/// Maximum age of candidates to preserve (default: 1 day)
	#[clap(name = "max-ttl", long, default_value = "86400")]
	max_ttl: usize,
}

#[derive(Clone, Debug, Parser)]
#[clap(rename_all = "kebab-case")]
pub(crate) enum BlockTimeMode {
	/// CLI chart mode.
	Cli(BlockTimeCliOptions),
	/// Prometheus endpoint mode.
	Prometheus(BlockTimePrometheusOptions),
}
#[derive(Clone, Debug, Parser)]
#[clap(rename_all = "kebab-case")]
pub(crate) struct BlockTimeOptions {
	/// Websockets url of a substrate nodes.
	#[clap(name = "ws", long, default_value = "wss://westmint-rpc.polkadot.io:443")]
	nodes: String,
	/// Mode of running - cli/prometheus.
	#[clap(subcommand)]
	mode: BlockTimeMode,
}

#[derive(Clone, Debug, Parser, Default)]
#[clap(rename_all = "kebab-case")]
pub(crate) struct BlockTimeCliOptions {
	/// Chart width.
	#[clap(long, default_value = "80")]
	chart_width: usize,
	/// Chart height.
	#[clap(long, default_value = "6")]
	chart_height: usize,
}

#[derive(Clone, Debug, Parser, Default)]
#[clap(rename_all = "kebab-case")]
pub(crate) struct BlockTimePrometheusOptions {
	/// Prometheus endpoint port.
	#[clap(long, default_value = "65432")]
	port: u16,
}

>>>>>>> 7298f6f1
#[derive(Debug, Parser)]
#[clap(rename_all = "kebab-case")]
enum Command {
	BlockTimeMonitor(BlockTimeOptions),
	Collector(CollectorOptions),
}

#[derive(Debug, Parser)]
pub(crate) struct IntrospectorCli {
	#[clap(subcommand)]
	pub command: Command,
	/// Verbosity level: -v - info, -vv - debug, -vvv - trace
	#[clap(short = 'v', long, parse(from_occurrences))]
	pub verbose: i8,
}

#[tokio::main]
async fn main() -> color_eyre::Result<()> {
	color_eyre::install()?;

	let opts = IntrospectorCli::parse();

	let log_level = match opts.verbose {
		0 => LevelFilter::Warn,
		1 => LevelFilter::Info,
		2 => LevelFilter::Debug,
		_ => LevelFilter::Trace,
	};

	env_logger::Builder::from_default_env()
		.filter(None, log_level)
		.format_timestamp(Some(env_logger::fmt::TimestampPrecision::Micros))
		.try_init()?;

	match opts.command {
		Command::Collector(opts) => {
			collector::run(opts).await?;
		},
		Command::BlockTimeMonitor(opts) => {
			block_time::BlockTimeMonitor::new(opts)?.run().await?;
		},
	}

	Ok(())
}<|MERGE_RESOLUTION|>--- conflicted
+++ resolved
@@ -24,23 +24,7 @@
 #[subxt::subxt(runtime_metadata_path = "assets/rococo_metadata.scale")]
 pub mod polkadot {}
 
-<<<<<<< HEAD
-=======
 mod block_time;
-mod collector;
-#[derive(Clone, Debug, Parser, Default)]
-#[clap(rename_all = "kebab-case")]
-pub(crate) struct CollectorOptions {
-	/// Websockets url of a substrate node
-	#[clap(name = "url", long, default_value = "ws://localhost:9944")]
-	url: String,
-	/// Maximum candidates to store
-	#[clap(name = "max-candidates", long)]
-	max_candidates: Option<usize>,
-	/// Maximum age of candidates to preserve (default: 1 day)
-	#[clap(name = "max-ttl", long, default_value = "86400")]
-	max_ttl: usize,
-}
 
 #[derive(Clone, Debug, Parser)]
 #[clap(rename_all = "kebab-case")]
@@ -80,7 +64,6 @@
 	port: u16,
 }
 
->>>>>>> 7298f6f1
 #[derive(Debug, Parser)]
 #[clap(rename_all = "kebab-case")]
 enum Command {
