// Copyright 2022 Parity Technologies (UK) Ltd.
// This file is part of polkadot-introspector.
//
// polkadot-introspector is free software: you can redistribute it and/or modify
// it under the terms of the GNU General Public License as published by
// the Free Software Foundation, either version 3 of the License, or
// (at your option) any later version.
//
// polkadot-introspector is distributed in the hope that it will be useful,
// but WITHOUT ANY WARRANTY; without even the implied warranty of
// MERCHANTABILITY or FITNESS FOR A PARTICULAR PURPOSE.  See the
// GNU General Public License for more details.
//
// You should have received a copy of the GNU General Public License
// along with polkadot-introspector.  If not, see <http://www.gnu.org/licenses/>.
//! This module tracks parachain blocks.
use crate::core::{
	api::{
		AvailabilityBitfield, BackedCandidate, BlockNumber, CoreAssignment, CoreOccupied, InherentData,
		RequestExecutor, ValidatorIndex,
	},
	polkadot::runtime_types::polkadot_primitives::v2::{DisputeStatement, DisputeStatementSet},
};
use codec::{Decode, Encode};
use color_eyre::owo_colors::OwoColorize;
use crossterm::style::Stylize;
use log::{error, info};
use std::{
	fmt,
	fmt::{Debug, Display},
};
use subxt::{
	sp_core::H256,
	sp_runtime::traits::{BlakeTwo256, Hash},
};

/// An abstract definition of a parachain block tracker.
#[async_trait::async_trait]
pub trait ParachainBlockTracker {
	/// The relay chain block hash
	type RelayChainBlockHash;
	/// The relay chain block type.
	type RelayChainBlockNumber;
	/// The parachain inherent data.
	type ParaInherentData;
	/// The state obtained from processing a block.
	type ParachainBlockInfo;

	/// Injects a new relay chain block into the tracker.
	/// Blocks must be injected in order.
	async fn inject_block(&mut self, block_hash: Self::RelayChainBlockHash) -> &Self::ParachainBlockInfo;
}

/// A subxt based parachain candidate tracker.
pub struct SubxtTracker {
	/// Parachain ID to track.
	para_id: u32,
	/// RPC node endpoint.
	node_rpc_url: String,
	/// A subxt API wrapper.
	executor: RequestExecutor,
	/// The last availability core index the parachain has been assigned to.
	last_assignment: Option<usize>,
	/// The relay chain block number at which the last candidate was backed at.
	last_backed_at: Option<BlockNumber>,
	/// Information about current block we track.
	current_candidate: ParachainBlockInfo,
	/// Current relay chain block.
	current_relay_block: Option<(BlockNumber, H256)>,
<<<<<<< HEAD
	/// Disputes information if any disputes are there.
	disputes: Vec<DisputesOutcome>,
=======
	/// Current relay chain block timestamp.
	current_relay_block_ts: Option<u64>,
	/// Last relay chain block timestamp.
	last_relay_block_ts: Option<u64>,
>>>>>>> 7c8e6432
}

impl Display for SubxtTracker {
	fn fmt(&self, f: &mut fmt::Formatter) -> fmt::Result {
		if self.current_relay_block.is_none() {
			return writeln!(f, "{}", "No relay block processed".to_string().bold().red(),)
		}
		self.display_bitfield_propagation(f)?;

		let (relay_block_number, _) = self.current_relay_block.unwrap();
		match self.current_candidate.state {
			ParachainBlockState::Idle => {
				writeln!(
					f,
					"{} for parachain {}, no candidate backed",
					format!("{} [#{}] SLOW BACKING", self.format_ts(), relay_block_number)
						.bold()
						.red(),
					self.para_id,
				)?;
			},
			ParachainBlockState::Backed => {
				writeln!(
					f,
					"{}",
					format!("{} [#{}] CANDIDATE BACKED", self.format_ts(), relay_block_number)
						.bold()
						.green(),
				)?;
			},
			ParachainBlockState::PendingAvailability | ParachainBlockState::Included => {
				self.display_availability(f)?;
			},
		}

		self.display_block_info(f)?;
		self.display_core_assignment(f)?;
		self.display_core_status(f)
	}
}

#[derive(Encode, Decode, Debug, Default)]
struct DisputesOutcome {
	candidate: H256,
	voted_for: u32,
	voted_against: u32,
}

/// The parachain block tracking information.
/// This is used for displaying CLI updates and also goes to Storage.
#[derive(Encode, Decode, Debug, Default)]
pub struct ParachainBlockInfo {
	/// The candidate information as observed during backing
	candidate: Option<BackedCandidate<H256>>,
	/// The current state.
	state: ParachainBlockState,
	/// The number of signed bitfields.
	bitfield_count: u32,
	/// The maximum expected number of availability bits that can be set. Corresponds to `max_validators`.
	max_av_bits: u32,
	/// The current number of observed availability bits set to 1.
	current_av_bits: u32,
	/// Parachain availability core asignment information.
	assigned_core: Option<u32>,
	/// Core occupation status.
	core_occupied: bool,
}

/// The state of parachain block.
#[derive(Encode, Decode, Debug, Default, Clone, PartialEq, Eq)]
enum ParachainBlockState {
	// Parachain block pipeline is idle.
	#[default]
	Idle,
	// A candidate is currently backed.
	Backed,
	// A candidate is pending inclusion.
	PendingAvailability,
	// A candidate has been included.
	Included,
}

#[async_trait::async_trait]
impl ParachainBlockTracker for SubxtTracker {
	type RelayChainBlockHash = H256;
	type RelayChainBlockNumber = BlockNumber;
	type ParaInherentData = InherentData;
	type ParachainBlockInfo = ParachainBlockInfo;

	async fn inject_block(&mut self, block_hash: Self::RelayChainBlockHash) -> &Self::ParachainBlockInfo {
		if let Some(header) = self.executor.get_block_head(self.node_rpc_url.clone(), Some(block_hash)).await {
			if let Some(inherent) = self
				.executor
				.extract_parainherent_data(self.node_rpc_url.clone(), Some(block_hash))
				.await
			{
				self.set_relay_block(header.number, block_hash);
				self.on_inherent_data(block_hash, header.number, inherent).await;
			} else {
				error!("Failed to get inherent data for {:?}", block_hash);
			}
		} else {
			error!("Failed to get block header for {:?}", block_hash);
		}

		&self.current_candidate
	}
}

impl SubxtTracker {
	/// Constructor.
	pub fn new(para_id: u32, node_rpc_url: String, executor: RequestExecutor) -> Self {
		Self {
			para_id,
			node_rpc_url,
			executor,
			current_candidate: Default::default(),
			last_assignment: None,
			last_backed_at: None,
			current_relay_block: None,
<<<<<<< HEAD
			disputes: vec![],
=======
			current_relay_block_ts: None,
			last_relay_block_ts: None,
>>>>>>> 7c8e6432
		}
	}

	fn set_relay_block(&mut self, block_number: BlockNumber, block_hash: H256) {
		self.current_relay_block = Some((block_number, block_hash));
	}

	// Parse inherent data and update state.
	async fn on_inherent_data(&mut self, block_hash: H256, block_number: BlockNumber, data: InherentData) {
		let core_assignments = self.executor.get_scheduled_paras(self.node_rpc_url.clone(), block_hash).await;
		let backed_candidates = data.backed_candidates;
		let occupied_cores = self.executor.get_occupied_cores(self.node_rpc_url.clone(), block_hash).await;
		let validator_groups = self.executor.get_backing_groups(self.node_rpc_url.clone(), block_hash).await;
		let bitfields = data
			.bitfields
			.into_iter()
			.map(|b| b.payload)
			.collect::<Vec<AvailabilityBitfield>>();

		self.current_candidate.bitfield_count = bitfields.len() as u32;
		self.last_relay_block_ts = self.current_relay_block_ts;
		self.current_relay_block_ts = Some(
			self.executor
				.get_block_timestamp(self.node_rpc_url.clone(), Some(block_hash))
				.await,
		);

		// Update backing information if any.
		let candidate_backed = self.update_backing(backed_candidates, block_number);
		self.update_core_assignment(core_assignments);

		if let Some(assigned_core) = self.current_candidate.assigned_core {
			self.update_core_occupation(assigned_core, occupied_cores);
		}

		if !data.disputes.is_empty() {
			self.update_disputes(&data.disputes[..]);
		}

		// If a candidate was backed in this relay block, we don't need to process availability now.
		if candidate_backed {
			return
		}

		if self.current_candidate.candidate.is_none() {
			// If no candidate is being backed reset the state to `Idle`.
			self.current_candidate.state = ParachainBlockState::Idle;
			return
		}

		// We only process availability if our parachain is assigned to an availability core.
		if let Some(assigned_core) = self.current_candidate.assigned_core {
			self.update_availability(assigned_core, bitfields, validator_groups);
		}
	}

	fn update_backing(&mut self, mut backed_candidates: Vec<BackedCandidate<H256>>, block_number: BlockNumber) -> bool {
		let candidate_index = backed_candidates
			.iter()
			.position(|candidate| candidate.candidate.descriptor.para_id.0 == self.para_id);

		// Update the curent state if a candiate was backed for this para.
		if let Some(index) = candidate_index {
			self.current_candidate.state = ParachainBlockState::Backed;
			self.current_candidate.candidate = Some(backed_candidates.remove(index));
			self.last_backed_at = Some(block_number);

			true
		} else {
			false
		}
	}

	fn update_core_assignment(&mut self, core_assignments: Vec<CoreAssignment>) {
		if let Some(index) = core_assignments
			.iter()
			.position(|assignment| assignment.para_id.0 == self.para_id)
		{
			self.current_candidate.assigned_core = Some(core_assignments[index].core.0);
		}
	}
	fn update_core_occupation(&mut self, core: u32, occupied_cores: Vec<Option<CoreOccupied>>) {
		self.current_candidate.core_occupied = occupied_cores[core as usize].is_some();
	}
	fn update_disputes(&mut self, disputes: &[DisputeStatementSet]) {
		self.disputes = disputes
			.iter()
			.map(|dispute_info| {
				// TODO: we would like to distinguish different dispute phases at some point
				let voted_for = dispute_info
					.statements
					.iter()
					.filter(|(statement, _, _)| matches!(statement, DisputeStatement::Valid(_)))
					.count() as u32;
				let voted_against = dispute_info.statements.len() as u32 - voted_for;
				DisputesOutcome { candidate: dispute_info.candidate_hash.0, voted_for, voted_against }
			})
			.collect();
	}

	fn update_availability(
		&mut self,
		core: u32,
		bitfields: Vec<AvailabilityBitfield>,
		validator_groups: Vec<Vec<ValidatorIndex>>,
	) {
		let avail_bits: u32 = bitfields
			.iter()
			.map(|bitfield| {
				let bit = bitfield.0[core as usize];
				bit as u32
			})
			.sum();

		let all_bits = validator_groups.into_iter().flatten().collect::<Vec<ValidatorIndex>>();

		self.current_candidate.max_av_bits = all_bits.len() as u32;
		self.current_candidate.current_av_bits = avail_bits;
		self.current_candidate.state = ParachainBlockState::PendingAvailability;

		// Check availability and update state accordingly.
		if avail_bits > (all_bits.len() as u32 / 3) * 2 {
			self.current_candidate.state = ParachainBlockState::Included;
		}
	}

	// Called to move to idle state after inclusion/timeout.
	pub fn maybe_reset_state(&mut self) {
		if self.current_candidate.state == ParachainBlockState::Included {
			self.current_candidate.state = ParachainBlockState::Idle;
			self.current_candidate.candidate = None;
		}
		self.disputes.clear();
	}

	fn display_core_assignment(&self, f: &mut fmt::Formatter) -> fmt::Result {
		if let Some(assigned_core) = self.last_assignment {
			writeln!(f, "\t- Parachain {} assigned to core index {}", self.para_id, assigned_core)
		} else {
			Ok(())
		}
	}

	fn display_bitfield_propagation(&self, f: &mut fmt::Formatter) -> fmt::Result {
		// This makes sense to show if we have a relay chain block and pipeline not idle.
		if let Some((relay_block_number, _)) = self.current_relay_block {
			// If `max_av_bits` is not set do not check for bitfield propagation.
			// Usually this happens at startup, when we miss a core assignment and we do not update
			// availability before calling this `fn`.
			if self.current_candidate.max_av_bits > 0 &&
				self.current_candidate.state != ParachainBlockState::Idle &&
				self.current_candidate.bitfield_count <= (self.current_candidate.max_av_bits / 3) * 2
			{
				writeln!(
					f,
					"{} bitfield count {}/{}",
					format!("{} [#{}] SLOW BITFIELD PROPAGATION", self.format_ts(), relay_block_number).dark_red(),
					self.current_candidate.bitfield_count,
					self.current_candidate.max_av_bits
				)?;
			}
		}

		Ok(())
	}

	fn display_availability(&self, f: &mut fmt::Formatter) -> fmt::Result {
		let (relay_block_number, _) = self.current_relay_block.unwrap();

		// TODO: Availability timeout.
		if self.current_candidate.current_av_bits > (self.current_candidate.max_av_bits / 3) * 2 {
			writeln!(
				f,
				"{}",
				format!("{} [#{}] CANDIDATE INCLUDED", self.format_ts(), relay_block_number)
					.bold()
					.green(),
			)?;
		} else if self.current_candidate.core_occupied && self.last_backed_at != Some(relay_block_number) {
			writeln!(
				f,
				"{}",
				format!("{} [#{}] SLOW AVAILABILITY", self.format_ts(), relay_block_number)
					.bold()
					.yellow(),
			)?;
		}

		writeln!(
			f,
			"\t🟢 Availability bits: {}/{}",
			self.current_candidate.current_av_bits, self.current_candidate.max_av_bits
		)
	}

	fn display_core_status(&self, f: &mut fmt::Formatter) -> fmt::Result {
		writeln!(
			f,
			"\t🥝 Availability core {}",
			if !self.current_candidate.core_occupied { "FREE" } else { "OCCUPIED" }
		)
	}

	fn display_disputes(&self, f: &mut fmt::Formatter) -> fmt::Result {
		writeln!(f, "\t👊 Disputes tracked")?;
		for dispute in &self.disputes {
			if dispute.voted_for < dispute.voted_against {
				writeln!(
					f,
					"\t\t👎 Candidate: {}, resolved invalid; voted for: {}; voted against: {}",
					format!("{:?}", dispute.candidate).dark_red(),
					dispute.voted_for,
					dispute.voted_against
				)?;
			} else {
				writeln!(
					f,
					"\t\t👍 Candidate: {}, resolved valid; voted for: {}; voted against: {}",
					format!("{:?}", dispute.candidate).bright_green(),
					dispute.voted_for,
					dispute.voted_against
				)?;
			}
		}
		Ok(())
	}

	fn display_block_info(&self, f: &mut fmt::Formatter) -> fmt::Result {
		if let Some(backed_candidate) = self.current_candidate.candidate.as_ref() {
			let commitments_hash = BlakeTwo256::hash_of(&backed_candidate.candidate.commitments);
			let candidate_hash = BlakeTwo256::hash_of(&(&backed_candidate.candidate.descriptor, commitments_hash));

			writeln!(f, "\t💜 Candidate hash: {} ", format!("{:?}", candidate_hash).magenta())?;
		}

		if let Some((_, relay_block_hash)) = self.current_relay_block {
			writeln!(f, "\t🔗 Relay block hash: {} ", format!("{:?}", relay_block_hash).bold())?;
		}

		if !self.disputes.is_empty() {
			self.display_disputes(f)?;
		}

		Ok(())
	}

	/// Format the current block inherent timestamp.
	pub fn format_ts(&self) -> String {
		let cur_ts = self.current_relay_block_ts.unwrap_or_default();
		let base_ts = self.last_relay_block_ts.unwrap_or(cur_ts);
		let duration =
			std::time::Duration::from_millis(cur_ts).saturating_sub(std::time::Duration::from_millis(base_ts));

		let dt = time::OffsetDateTime::from_unix_timestamp_nanos(
			self.current_relay_block_ts.unwrap_or_default() as i128 * 1_000_000,
		)
		.unwrap();
		format!(
			"{} +{}",
			dt.format(&time::format_description::well_known::Iso8601::DEFAULT)
				.expect("Invalid datetime format"),
			format!("{}ms", duration.as_millis())
		)
		.to_string()
	}
}<|MERGE_RESOLUTION|>--- conflicted
+++ resolved
@@ -24,7 +24,7 @@
 use codec::{Decode, Encode};
 use color_eyre::owo_colors::OwoColorize;
 use crossterm::style::Stylize;
-use log::{error, info};
+use log::error;
 use std::{
 	fmt,
 	fmt::{Debug, Display},
@@ -67,21 +67,18 @@
 	current_candidate: ParachainBlockInfo,
 	/// Current relay chain block.
 	current_relay_block: Option<(BlockNumber, H256)>,
-<<<<<<< HEAD
 	/// Disputes information if any disputes are there.
 	disputes: Vec<DisputesOutcome>,
-=======
 	/// Current relay chain block timestamp.
 	current_relay_block_ts: Option<u64>,
 	/// Last relay chain block timestamp.
 	last_relay_block_ts: Option<u64>,
->>>>>>> 7c8e6432
 }
 
 impl Display for SubxtTracker {
 	fn fmt(&self, f: &mut fmt::Formatter) -> fmt::Result {
 		if self.current_relay_block.is_none() {
-			return writeln!(f, "{}", "No relay block processed".to_string().bold().red(),)
+			return writeln!(f, "{}", "No relay block processed".to_string().bold().red(),);
 		}
 		self.display_bitfield_propagation(f)?;
 
@@ -196,12 +193,9 @@
 			last_assignment: None,
 			last_backed_at: None,
 			current_relay_block: None,
-<<<<<<< HEAD
 			disputes: vec![],
-=======
 			current_relay_block_ts: None,
 			last_relay_block_ts: None,
->>>>>>> 7c8e6432
 		}
 	}
 
@@ -243,13 +237,13 @@
 
 		// If a candidate was backed in this relay block, we don't need to process availability now.
 		if candidate_backed {
-			return
+			return;
 		}
 
 		if self.current_candidate.candidate.is_none() {
 			// If no candidate is being backed reset the state to `Idle`.
 			self.current_candidate.state = ParachainBlockState::Idle;
-			return
+			return;
 		}
 
 		// We only process availability if our parachain is assigned to an availability core.
@@ -351,9 +345,9 @@
 			// If `max_av_bits` is not set do not check for bitfield propagation.
 			// Usually this happens at startup, when we miss a core assignment and we do not update
 			// availability before calling this `fn`.
-			if self.current_candidate.max_av_bits > 0 &&
-				self.current_candidate.state != ParachainBlockState::Idle &&
-				self.current_candidate.bitfield_count <= (self.current_candidate.max_av_bits / 3) * 2
+			if self.current_candidate.max_av_bits > 0
+				&& self.current_candidate.state != ParachainBlockState::Idle
+				&& self.current_candidate.bitfield_count <= (self.current_candidate.max_av_bits / 3) * 2
 			{
 				writeln!(
 					f,
